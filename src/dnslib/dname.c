--- conflicted
+++ resolved
@@ -30,18 +30,6 @@
 static uint dnslib_dname_str_to_wire(const char *name, uint size,
                                      uint8_t **wire)
 {
-	if (strcmp(name, ".") == 0) { // root - special treatment
-		*wire = (uint8_t *)malloc(1 * sizeof(uint8_t));
-		if (*wire == NULL) {
-			return 0;
-		}
-		**wire = 0;
-		return 1;
-	}
-
-	debug_dnslib_dname("Allocated space for wire format of dname: %p\n",
-	                   *wire);
-
 	if (size > DNSLIB_MAX_DNAME_LENGTH) {
 		return 0;
 	}
@@ -104,20 +92,11 @@
 		debug_dnslib_dname("Position %u (%p): character: (null)\n",
 				   w - *wire, w);
 		*w = 0;
-<<<<<<< HEAD
-	} else {
-		debug_dnslib_dname("Position %u (%p): "
-				   "label length: %u\n",
-			            label_start - *wire,
-				    label_start, label_length);
-
-=======
 	} else { // otherwise we did not save the last label length
 		debug_dnslib_dname("Position %u (%p): "
 		                   "label length: %u\n",
 		                   label_start - *wire,
 		                   label_start, label_length);
->>>>>>> 2fcbfcb9
 		*label_start = label_length;
 	}
 
@@ -198,10 +177,6 @@
 	}
 
 	dname->size = dnslib_dname_str_to_wire(name, size, &dname->name);
-<<<<<<< HEAD
-
-=======
->>>>>>> 2fcbfcb9
 	debug_dnslib_dname("Creating dname with size: %d\n", dname->size);
 
 	if (dname->size <= 0) {
@@ -251,19 +226,12 @@
 
 char *dnslib_dname_to_str(const dnslib_dname_t *dname)
 {
-<<<<<<< HEAD
-	char *name; 
-
-	if (dname->size == 1) {
-		name = malloc(sizeof(*name) * 2);
-=======
 	char *name;
 
 	// root => special treatment
 	if (dname->size == 1) {
 		assert(dname->name[0] == 0);
 		name = (char *)malloc(2 * sizeof(char));
->>>>>>> 2fcbfcb9
 		name[0] = '.';
 		name[1] = '\0';
 		return name;
@@ -275,36 +243,6 @@
 	char *ch = name;
 	int i = 0;
 
-<<<<<<< HEAD
-	if (dnslib_dname_is_fqdn(dname)) {
-		while (i < dname->size && *w != 0) {
-			int label_size = *(w++);
-			// copy the label
-			memcpy(ch, w, label_size);
-			i += label_size;
-			ch += label_size;
-			w += label_size;
-			*(ch++) = '.';
-		}
-		*ch = 0;
-		assert(ch - name == dname->size - 1);
-	} else {
-		while (i < dname->size && (w - dname->name < dname->size)) {
-			int label_size = *(w++);
-			debug_dnslib_dname("Jumping ahead: %d chars.\n",
-			                   label_size);
-			// copy the label
-			memcpy(ch, w, label_size);
-			i += label_size;
-			ch += label_size;
-			w += label_size;
-			*(ch++) = '.';
-		}
-		ch--;
-		*ch = 0;
-		assert(ch - name == dname->size - 1);
-	}
-=======
 	do {
 		assert(*w != 0);
 		int label_size = *(w++);
@@ -318,7 +256,9 @@
 			++i;
 		}
 	} while (i < dname->size - 1);
->>>>>>> 2fcbfcb9
+
+	*ch = 0;
+	assert(ch - name == dname->size - 1);
 
 	return name;
 }
@@ -347,9 +287,6 @@
 
 int dnslib_dname_is_fqdn(const dnslib_dname_t *dname)
 {
-	if (dname->size == 1) {
-		return 1;
-	}
 	return (dname->name[dname->size - 1] == '\0');
 }
 
@@ -364,10 +301,6 @@
 
 	parent->size = dname->size - dname->name[0] - 1;
 	parent->name = (uint8_t *)malloc(parent->size);
-<<<<<<< HEAD
-	parent->node = dname->node;
-=======
->>>>>>> 2fcbfcb9
 	if (parent->name == NULL) {
 		ERR_ALLOC_FAILED;
 		dnslib_dname_free(&parent);
@@ -381,8 +314,6 @@
 
 /*----------------------------------------------------------------------------*/
 
-<<<<<<< HEAD
-=======
 int dnslib_dname_is_subdomain(const dnslib_dname_t *sub,
                               const dnslib_dname_t *domain)
 {
@@ -445,7 +376,6 @@
 
 /*----------------------------------------------------------------------------*/
 
->>>>>>> 2fcbfcb9
 void dnslib_dname_free(dnslib_dname_t **dname)
 {
 	if (dname == NULL || *dname == NULL) {
@@ -479,26 +409,15 @@
 	const uint8_t *pos2 = d2->name;
 	int i = 0;
 
-<<<<<<< HEAD
-	//getters even here?
-	while ( pos1 != d1->name + d1->size) {
-		labels1[i1++] = pos1;
-=======
 	while (i < d1->size && *pos1 != '\0') {
 		labels1[l1++] = pos1;
->>>>>>> 2fcbfcb9
 		pos1 += *pos1 + 1;
 		++i;
 	}
 
-<<<<<<< HEAD
-	while ( pos2 != d2->name + d2->size) {
-		labels2[i2++] = pos2;
-=======
 	i = 0;
 	while (i < d2->size && *pos2 != '\0') {
 		labels2[l2++] = pos2;
->>>>>>> 2fcbfcb9
 		pos2 += *pos2 + 1;
 		++i;
 	}
@@ -572,20 +491,12 @@
 	}
 
 	debug_dnslib_dname("1: copying %d bytes from adress %p to %p\n",
-<<<<<<< HEAD
-	       d1->size, d1->name, new_dname);
-=======
 	                   d1->size, d1->name, new_dname);
->>>>>>> 2fcbfcb9
 
 	memcpy(new_dname, d1->name, d1->size);
 
 	debug_dnslib_dname("2: copying %d bytes from adress %p to %p\n",
-<<<<<<< HEAD
-	       d2->size, d2->name, new_dname + d1->size);
-=======
 	                   d2->size, d2->name, new_dname + d1->size);
->>>>>>> 2fcbfcb9
 
 	memcpy(new_dname + d1->size, d2->name, d2->size);
 
