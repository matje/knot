--- conflicted
+++ resolved
@@ -104,42 +104,6 @@
 	node->parent = parent;
 }
 
-<<<<<<< HEAD
-void dnslib_free_node_rrsets(dnslib_node_t *node)
-{
-	const skip_node_t *skip_node =
-		skip_first(node->rrsets);
-
-	if (skip_node != NULL) {
-		dnslib_rrset_free_tmp((dnslib_rrset_t **)&skip_node->value, 1);
-		while ((skip_node = skip_next(skip_node)) != NULL) {
-			dnslib_rrset_free_tmp((dnslib_rrset_t **)
-			                      &skip_node->value,
-					      1);
-		}
-	}
-}
-
-void dnslib_node_free_rrsets(dnslib_node_t **node, int free_rrsets)
-{
-	if (free_rrsets) {
-		dnslib_free_node_rrsets(*node);
-	}
-
-	if ((*node)->rrsets != NULL) {
-		skip_destroy_list(&(*node)->rrsets, NULL, NULL);
-	}
-}
-
-void dnslib_node_free_owner(dnslib_node_t **node)
-{
-	dnslib_dname_free(&(*node)->owner);
- 	free(*node);
-	*node = NULL;   
-}
-
-void dnslib_node_free(dnslib_node_t **node)
-=======
 const dnslib_dname_t *dnslib_node_owner(const dnslib_node_t *node)
 {
 	return node->owner;
@@ -180,22 +144,16 @@
 }
 
 void dnslib_node_free(dnslib_node_t **node, int free_owner)
->>>>>>> ddb35564
 {
 	if ((*node)->rrsets != NULL) {
 		skip_destroy_list(&(*node)->rrsets, NULL, NULL);
 	}
-<<<<<<< HEAD
-
-=======
 	if (free_owner) {
 		dnslib_dname_free(&(*node)->owner);
 	}
->>>>>>> ddb35564
 	free(*node);
 	*node = NULL;
 }
-
 
 int dnslib_node_compare(dnslib_node_t *node1, dnslib_node_t *node2)
 {
