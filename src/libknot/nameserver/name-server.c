--- conflicted
+++ resolved
@@ -1976,11 +1976,7 @@
 	/* Replace last labels of qname with DNAME. */
 	const knot_dname_t *dname_wire = knot_rrset_owner(dname_rrset);
 	size_t labels = knot_dname_labels(dname_wire, NULL);
-<<<<<<< HEAD
 	const knot_dname_t *dname_tgt = knot_rdata_dname_target(dname_rrset);
-=======
-	const knot_dname_t *dname_tgt = knot_rrset_rdata_dname_target(dname_rrset);
->>>>>>> fa34ab3b
 	knot_dname_t *cname = knot_dname_replace_suffix(qname, labels, dname_tgt);
 	if (cname == NULL) {
 		knot_rrset_free(&cname_rrset);
@@ -1996,10 +1992,7 @@
 	if (cname_rdata == NULL) {
 		dbg_ns("ns: cname_from_dname: Cannot cerate CNAME RDATA.\n");
 		knot_rrset_free(&cname_rrset);
-<<<<<<< HEAD
 		knot_dname_free(&cname);
-=======
->>>>>>> fa34ab3b
 		return NULL;
 	}
 
@@ -2027,11 +2020,7 @@
 	// TODO: add function for getting DNAME target
 	if (knot_dname_labels(qname, NULL)
 	        - knot_dname_labels(knot_rrset_owner(rrset), NULL)
-<<<<<<< HEAD
 	        + knot_dname_labels(knot_rdata_dname_target(rrset), NULL)
-=======
-	        + knot_dname_labels(knot_rrset_rdata_dname_target(rrset), NULL)
->>>>>>> fa34ab3b
 	        > KNOT_DNAME_MAXLEN) {
 		return 1;
 	} else {
@@ -3655,10 +3644,6 @@
 		return KNOT_ERROR;
 	}
 
-	/* Trim question for DDNS answer. */
-	knot_packet_set_size(query, KNOT_WIRE_HEADER_SIZE);
-	knot_wire_set_qdcount(query->wireformat, 0);
-
 	dbg_ns_verb("Query - parsed: %zu, total wire size: %zu\n",
 	            query->parsed, query->size);
 	dbg_ns_detail("Opt RR: version: %d, payload: %d\n",
