--- conflicted
+++ resolved
@@ -122,12 +122,8 @@
 	return ret;
 }
 
-<<<<<<< HEAD
 _public_
 struct knot_request *knot_request_make(knot_mm_ctx_t *mm,
-=======
-struct knot_request *knot_request_make(mm_ctx_t *mm,
->>>>>>> d37f5825
                                        const struct sockaddr *dst,
                                        const struct sockaddr *src,
                                        knot_pkt_t *query,
@@ -200,10 +196,7 @@
 	return knot_overlay_add(&requestor->overlay, proc, param);
 }
 
-<<<<<<< HEAD
-_public_
-=======
->>>>>>> d37f5825
+_public_
 int knot_requestor_enqueue(struct knot_requestor *requestor,
                            struct knot_request *request)
 {
@@ -305,13 +298,9 @@
 	return ret;
 }
 
-<<<<<<< HEAD
-_public_
-int knot_requestor_exec(struct knot_requestor *requestor, struct timeval *timeout)
-=======
+_public_
 int knot_requestor_exec(struct knot_requestor *requestor,
                         struct timeval *timeout)
->>>>>>> d37f5825
 {
 	if (knot_requestor_finished(requestor)) {
 		return KNOT_ENOENT;
