/*  Copyright (C) 2011 CZ.NIC, z.s.p.o. <knot-dns@labs.nic.cz>

    This program is free software: you can redistribute it and/or modify
    it under the terms of the GNU General Public License as published by
    the Free Software Foundation, either version 3 of the License, or
    (at your option) any later version.

    This program is distributed in the hope that it will be useful,
    but WITHOUT ANY WARRANTY; without even the implied warranty of
    MERCHANTABILITY or FITNESS FOR A PARTICULAR PURPOSE.  See the
    GNU General Public License for more details.

    You should have received a copy of the GNU General Public License
    along with this program.  If not, see <http://www.gnu.org/licenses/>.
 */

#include <arpa/inet.h>
#include <ctype.h>
#include <inttypes.h>
#include <math.h>
#include <stdbool.h>
#include <stdlib.h>
#include <string.h>
#include <time.h>
#include <netinet/in.h>
#include <sys/socket.h>

#include "dnssec/binary.h"		// dnssec_binary_t
#include "dnssec/keytag.h"		// dnssec_keytag
#include "libknot/rrset-dump.h"
<<<<<<< HEAD

#include "common/base64.h"		// base64
#include "common/base32hex.h"		// base32hex
#include "common/macros.h"

#include "libknot/errcode.h"		// KNOT_EOK
#include "libknot/descriptor.h"		// KNOT_RRTYPE
#include "libknot/consts.h"		// knot_rcode_names
#include "libknot/descriptor.h"		// KNOT_RRTYPE
#include "libknot/errcode.h"		// KNOT_EOK
#include "libknot/util/utils.h"		// knot_wire_read_u16
=======
#include "libknot/consts.h"
#include "libknot/descriptor.h"
#include "libknot/dnssec/key.h"
#include "libknot/errcode.h"
#include "libknot/internal/base64.h"
#include "libknot/internal/base32hex.h"
#include "libknot/internal/macros.h"
#include "libknot/internal/utils.h"
>>>>>>> 02bd45f4

#define TAB_WIDTH		8
#define BLOCK_WIDTH		40
#define BLOCK_INDENT		"\n\t\t\t\t"

#define LOC_ZERO		2147483648	// 2^31

typedef struct {
	const knot_dump_style_t *style;
	const uint8_t *in;
	size_t        in_max;
	char          *out;
	size_t        out_max;
	size_t        total;
	int           ret;
} rrset_dump_params_t;

_public_
const knot_dump_style_t KNOT_DUMP_STYLE_DEFAULT = {
	.wrap = false,
	.show_class = false,
	.show_ttl = true,
	.verbose = false,
	.empty_ttl = false,
	.human_ttl = false,
	.human_tmstamp = true,
	.ascii_to_idn = NULL
};

static void dump_string(rrset_dump_params_t *p, const char *str)
{
	size_t in_len = strlen(str);

	// Check input size (+ 1 termination).
	if (in_len >= p->out_max) {
		return;
	}

	// Copy string including termination '\0'!
	if (memcpy(p->out, str, in_len + 1) == NULL) {
		return;
	}

	// Fill in output.
	p->out += in_len;
	p->out_max -= in_len;
	p->total += in_len;
	p->ret = 0;
}

static void wire_num8_to_str(rrset_dump_params_t *p)
{
	uint8_t data = *(p->in);
	size_t  in_len = sizeof(data);
	size_t  out_len = 0;

	// Check input size.
	if (in_len > p->in_max) {
		return;
	}

	// Write number.
	int ret = snprintf(p->out, p->out_max, "%u", data);
	if (ret <= 0 || (size_t)ret >= p->out_max) {
		return;
	}
	out_len = ret;

	// Fill in output.
	p->in += in_len;
	p->in_max -= in_len;
	p->out += out_len;
	p->out_max -= out_len;
	p->total += out_len;
	p->ret = 0;
}

static void wire_num16_to_str(rrset_dump_params_t *p)
{
	uint16_t data;
	size_t   in_len = sizeof(data);
	size_t   out_len = 0;

	// Check input size.
	if (in_len > p->in_max) {
		return;
	}

	// Fill in input data.
	data = wire_read_u16(p->in);

	// Write number.
	int ret = snprintf(p->out, p->out_max, "%u", data);
	if (ret <= 0 || (size_t)ret >= p->out_max) {
		return;
	}
	out_len = ret;

	// Fill in output.
	p->in += in_len;
	p->in_max -= in_len;
	p->out += out_len;
	p->out_max -= out_len;
	p->total += out_len;
	p->ret = 0;
}

static void wire_num32_to_str(rrset_dump_params_t *p)
{
	uint32_t data;
	size_t   in_len = sizeof(data);
	size_t   out_len = 0;

	// Check input size.
	if (in_len > p->in_max) {
		return;
	}

	// Fill in input data.
	data = wire_read_u32(p->in);

	// Write number.
	int ret = snprintf(p->out, p->out_max, "%u", data);
	if (ret <= 0 || (size_t)ret >= p->out_max) {
		return;
	}
	out_len = ret;

	// Fill in output.
	p->in += in_len;
	p->in_max -= in_len;
	p->out += out_len;
	p->out_max -= out_len;
	p->total += out_len;
	p->ret = 0;
}

static void wire_num48_to_str(rrset_dump_params_t *p)
{
	uint64_t data;
	size_t   in_len = 6;
	size_t   out_len = 0;

	// Check input size.
	if (in_len > p->in_max) {
		return;
	}

	// Fill in input data.
	data = wire_read_u48(p->in);

	// Write number.
	int ret = snprintf(p->out, p->out_max, "%"PRIu64"", data);
	if (ret <= 0 || (size_t)ret >= p->out_max) {
		return;
	}
	out_len = ret;

	// Fill in output.
	p->in += in_len;
	p->in_max -= in_len;
	p->out += out_len;
	p->out_max -= out_len;
	p->total += out_len;
	p->ret = 0;
}

static void wire_ipv4_to_str(rrset_dump_params_t *p)
{
	struct in_addr addr4;
	size_t in_len = sizeof(addr4.s_addr);
	size_t out_len = 0;

	// Check input size.
	if (in_len > p->in_max) {
		return;
	}

	// Fill in input data.
	if (memcpy(&(addr4.s_addr), p->in, in_len) == NULL) {
		return;
	}

	// Write address.
	if (inet_ntop(AF_INET, &addr4, p->out, p->out_max) == NULL) {
		return;
	}
	out_len = strlen(p->out);

	// Fill in output.
	p->in += in_len;
	p->in_max -= in_len;
	p->out += out_len;
	p->out_max -= out_len;
	p->total += out_len;
	p->ret = 0;
}

static void wire_ipv6_to_str(rrset_dump_params_t *p)
{
	struct in6_addr addr6;
	size_t in_len = sizeof(addr6.s6_addr);
	size_t out_len = 0;

	// Check input size.
	if (in_len > p->in_max) {
		return;
	}

	// Fill in input data.
	if (memcpy(&(addr6.s6_addr), p->in, in_len) == NULL) {
		return;
	}

	// Write address.
	if (inet_ntop(AF_INET6, &addr6, p->out, p->out_max) == NULL) {
		return;
	}
	out_len = strlen(p->out);

	// Fill in output.
	p->in += in_len;
	p->in_max -= in_len;
	p->out += out_len;
	p->out_max -= out_len;
	p->total += out_len;
	p->ret = 0;
}

static void wire_type_to_str(rrset_dump_params_t *p)
{
	char     type[32];
	uint16_t data;
	size_t   in_len = sizeof(data);
	size_t   out_len = 0;

	// Check input size.
	if (in_len > p->in_max) {
		return;
	}

	// Fill in input data.
	if (memcpy(&data, p->in, in_len) == NULL) {
		return;
	}

	// Get record type name string.
	if (knot_rrtype_to_string(ntohs(data), type, sizeof(type)) <= 0) {
		return;
	}

	// Write string.
	int ret = snprintf(p->out, p->out_max, "%s", type);
	if (ret <= 0 || (size_t)ret >= p->out_max) {
		return;
	}
	out_len = ret;

	// Fill in output.
	p->in += in_len;
	p->in_max -= in_len;
	p->out += out_len;
	p->out_max -= out_len;
	p->total += out_len;
	p->ret = 0;
}

static int hex_encode(const uint8_t  *in,
                      const uint32_t in_len,
                      uint8_t        *out,
                      const uint32_t out_len)
{
	static const char hex[] = "0123456789ABCDEF";

	if (out_len < 2 * in_len) {
		return -1;
	}

	for (uint32_t i = 0; i < in_len; i++) {
		out[2 * i]     = hex[in[i] / 16];
		out[2 * i + 1] = hex[in[i] % 16];
	}

	return 2 * in_len;
}

static int hex_encode_alloc(const uint8_t  *in,
                            const uint32_t in_len,
                            uint8_t        **out)
{
	uint32_t out_len = 2 * in_len;

	// Allocating output buffer.
	*out = malloc(out_len);

	if (*out == NULL) {
		return -1;
	}

	// Encoding data.
	return hex_encode(in, in_len, *out, out_len);
}

typedef int (*encode_t)(const uint8_t *in, const uint32_t in_len,
                        uint8_t *out, const uint32_t out_len);

typedef int (*encode_alloc_t)(const uint8_t *in, const uint32_t in_len,
                              uint8_t **out);

static void wire_data_encode_to_str(rrset_dump_params_t *p,
                                    encode_t enc, encode_alloc_t enc_alloc)
{
	int    ret;
	size_t in_len = p->in_max;

	// One-line vs multi-line mode.
	if (p->style->wrap == false) {
		// Encode data directly to the output.
		ret = enc(p->in, in_len, (uint8_t *)(p->out), p->out_max);
		if (ret <= 0) {
			return;
		}
		size_t out_len = ret;

		p->out += out_len;
		p->out_max -= out_len;
		p->total += out_len;
	} else {
		int     src_begin;
		uint8_t *buf;

		// Encode data to the temporary buffer.
		ret = enc_alloc(p->in, in_len, &buf);
		if (ret <= 0) {
			return;
		}

		// Loop which wraps base64 block in more lines.
		for (src_begin = 0; src_begin < ret; src_begin += BLOCK_WIDTH) {
			if (src_begin > 0) {
				// Write indent block.
				dump_string(p, BLOCK_INDENT);
				if (p->ret != 0) {
					free(buf);
					return;
				}
			}

			// Compute block length (the last one can be shorter).
			int src_len = (ret - src_begin) < BLOCK_WIDTH ?
			              (ret - src_begin) : BLOCK_WIDTH;

			if ((size_t)src_len > p->out_max) {
				free(buf);
				return;
			}

			// Write data block.
			memcpy(p->out, buf + src_begin, src_len);

			p->out += src_len;
			p->out_max -= src_len;
			p->total += src_len;
		}

		// Destroy temporary buffer.
		free(buf);
	}

	// String termination.
	if (p->out_max > 0) {
		*p->out = '\0';
	} else {
		return;
	}

	// Fill in output.
	p->in += in_len;
	p->in_max -= in_len;
	p->ret = 0;
}

static void wire_len_data_encode_to_str(rrset_dump_params_t *p,
                                        encode_t            enc,
                                        const size_t        len_len,
                                        const bool          print_len,
                                        const char          *empty_str)
{
	size_t in_len;

	// First len_len bytes are data length.
	if (p->in_max < len_len) {
		return;
	}

	// Read data length.
	switch (len_len) {
	case 1:
		in_len = *(p->in);
		break;
	case 2:
		in_len = wire_read_u16(p->in);
		break;
	case 4:
		in_len = wire_read_u32(p->in);
		break;
	default:
		return;
	}

	// If required print data length.
	if (print_len == true) {
		switch (len_len) {
		case 1:
			wire_num8_to_str(p);
			break;
		case 2:
			wire_num16_to_str(p);
			break;
		case 4:
			wire_num32_to_str(p);
			break;
		}

		if (p->ret != 0) {
			return;
		}

		// If something follows, print one space character.
		if (in_len > 0 || *empty_str != '\0') {
			dump_string(p, " ");
			if (p->ret != 0) {
				return;
			}
		}
	} else {
		p->in += len_len;
		p->in_max -= len_len;
	}

	if (in_len > 0) {
		// Encode data directly to the output.
		int ret = enc(p->in, in_len, (uint8_t *)(p->out), p->out_max);
		if (ret <= 0) {
			return;
		}
		p->out += ret;
		p->out_max -= ret;
		p->total += ret;

		// String termination.
		if (p->out_max > 0) {
			*p->out = '\0';
		} else {
			return;
		}

		// Fill in output.
		p->in += in_len;
		p->in_max -= in_len;
	} else if (*empty_str != '\0') {
		dump_string(p, empty_str);
		if (p->ret != 0) {
			return;
		}
	}

	p->ret = 0;
}

static void wire_text_to_str(rrset_dump_params_t *p)
{
	// First byte is string length.
	if (p->in_max < 1) {
		return;
	}
	size_t in_len = *(p->in);
	p->in++;
	p->in_max--;

	// Check if the given length makes sense.
	if (in_len > p->in_max) {
		return;
	}

	// Opening quoatition.
	dump_string(p, "\"");
	if (p->ret != 0) {
		return;
	}

	// Loop over all characters.
	for (size_t i = 0; i < in_len; i++) {
		uint8_t ch = p->in[i];

		if (isprint(ch) != 0) {
			// For special character print leading slash.
			if (ch == '\\' || ch == '"') {
				dump_string(p, "\\");
				if (p->ret != 0) {
					return;
				}
			}

			// Print text character.
			if (p->out_max == 0) {
				return;
			}

			*p->out = ch;
			p->out++;
			p->out_max--;
			p->total++;
		} else {
			// Unprintable character encode via \ddd notation.
			int ret = snprintf(p->out, p->out_max,"\\%03u", ch);
			if (ret <= 0 || (size_t)ret >= p->out_max) {
				return;
			}

			p->out += ret;
			p->out_max -= ret;
			p->total += ret;
		}
	}

	// Closing quoatition.
	dump_string(p, "\"");
	if (p->ret != 0) {
		return;
	}

	// String termination.
	if (p->out_max > 0) {
		*p->out = '\0';
	} else {
		return;
	}

	// Fill in output.
	p->in += in_len;
	p->in_max -= in_len;
	p->ret = 0;
}

static void wire_timestamp_to_str(rrset_dump_params_t *p)
{
	uint32_t data;
	size_t   in_len = sizeof(data);
	size_t   out_len = 0;
	int      ret;

	// Check input size.
	if (in_len > p->in_max) {
		return;
	}

	// Fill in input data.
	if (memcpy(&data, p->in, in_len) == NULL) {
		return;
	}

	time_t timestamp = ntohl(data);

	if (p->style->human_tmstamp) {
		struct tm result;
		// Write timestamp in YYYYMMDDhhmmss format.
		ret = strftime(p->out, p->out_max, "%Y%m%d%H%M%S",
		               gmtime_r(&timestamp, &result));
		if (ret == 0) {
			return;
		}
	} else {
		// Write timestamp only.
		ret = snprintf(p->out, p->out_max, "%u", ntohl(data));
		if (ret <= 0 || (size_t)ret >= p->out_max) {
			return;
		}
	}
	out_len = ret;

	// Fill in output.
	p->in += in_len;
	p->in_max -= in_len;
	p->out += out_len;
	p->out_max -= out_len;
	p->total += out_len;
	p->ret = 0;
}

static int time_to_human_str(char         *out,
                             const size_t out_len,
                             uint32_t     data)
{
	size_t   total_len = 0;
	uint32_t num;
	int      ret;

	// Process days.
	num = data / 86400;
	if (num > 0) {
		ret = snprintf(out + total_len, out_len - total_len,
		               "%ud", num);
		if (ret <= 0 || (size_t)ret >= out_len - total_len) {
			return -1;
		}

		total_len += ret;
		data -= num * 86400;
	}

	// Process hours.
	num = data / 3600;
	if (num > 0) {
		ret = snprintf(out + total_len, out_len - total_len,
		               "%uh", num);
		if (ret <= 0 || (size_t)ret >= out_len - total_len) {
			return -1;
		}

		total_len += ret;
		data -= num * 3600;
	}

	// Process minutes.
	num = data / 60;
	if (num > 0) {
		ret = snprintf(out + total_len, out_len - total_len,
		               "%um", num);
		if (ret <= 0 || (size_t)ret >= out_len - total_len) {
			return -1;
		}

		total_len += ret;
		data -= num * 60;
	}

	// Process seconds.
	num = data;
	if (num > 0 || total_len == 0) {
		ret = snprintf(out + total_len, out_len - total_len,
		               "%us", num);
		if (ret <= 0 || (size_t)ret >= out_len - total_len) {
			return -1;
		}

		total_len += ret;
	}

	return total_len;
}

static void wire_ttl_to_str(rrset_dump_params_t *p)
{
	uint32_t data;
	size_t   in_len = sizeof(data);
	size_t   out_len = 0;
	int      ret;

	// Check input size.
	if (in_len > p->in_max) {
		return;
	}

	// Fill in input data.
	if (memcpy(&data, p->in, in_len) == NULL) {
		return;
	}

	if (p->style->human_ttl) {
		// Write time in human readable format.
		ret = time_to_human_str(p->out, p->out_max, ntohl(data));
		if (ret <= 0) {
			return;
		}
	} else {
		// Write timestamp only.
		ret = snprintf(p->out, p->out_max, "%u", ntohl(data));
		if (ret <= 0 || (size_t)ret >= p->out_max) {
			return;
		}
	}
	out_len = ret;

	// Fill in output.
	p->in += in_len;
	p->in_max -= in_len;
	p->out += out_len;
	p->out_max -= out_len;
	p->total += out_len;
	p->ret = 0;
}

static void wire_bitmap_to_str(rrset_dump_params_t *p)
{
	int    ret;
	char   type[32];
	size_t i = 0;
	size_t in_len = p->in_max;
	size_t out_len = 0;

	// Loop over bitmap window array (can be empty).
	while (i < in_len) {
		// First byte is window number.
		uint8_t win = p->in[i++];

		// Check window length (length must follow).
		if (i >= in_len) {
			return;
		}

		// Second byte is window length.
		uint8_t bitmap_len = p->in[i++];

		// Check window length (len bytes must follow).
		if (i + bitmap_len > in_len) {
			return;
		}

		// Bitmap processing.
		for (size_t j = 0; j < (bitmap_len * 8); j++) {
			if ((p->in[i + j / 8] & (128 >> (j % 8))) != 0) {
				uint16_t type_num = win * 256 + j;

				if (knot_rrtype_to_string(type_num, type,
				                          sizeof(type)) <= 0) {
					return;
				}

				// Print type name to type list.
				if (out_len > 0) {
					ret = snprintf(p->out, p->out_max,
					               " %s", type);
				} else {
					ret = snprintf(p->out, p->out_max,
					               "%s", type);
				}
				if (ret <= 0 || (size_t)ret >= p->out_max) {
					return;
				}
				out_len += ret;
				p->out += ret;
				p->out_max -= ret;
			}
		}

		i += bitmap_len;
	}

	// Fill in output.
	p->in += in_len;
	p->in_max -= in_len;
	p->total += out_len;
	p->ret = 0;
}

static void wire_dname_to_str(rrset_dump_params_t *p)
{
	int in_len = knot_dname_size(p->in);
	if (in_len < 0) {
		return;
	}

	size_t out_len = 0;

	if (in_len > p->in_max) {
		return;
	}

	// Write dname string.
	if (p->style->ascii_to_idn == NULL) {
		char *dname_str = knot_dname_to_str(p->out, p->in, p->out_max);
		if (dname_str == NULL) {
			return;
		}
		out_len = strlen(dname_str);
	} else {
		char *dname_str = knot_dname_to_str_alloc(p->in);
		p->style->ascii_to_idn(&dname_str);

		int ret = snprintf(p->out, p->out_max, "%s", dname_str);
		free(dname_str);
		if (ret < 0 || (size_t)ret >= p->out_max) {
			return;
		}
		out_len = ret;
	}

	// Fill in output.
	p->in += in_len;
	p->in_max -= in_len;
	p->out += out_len;
	p->out_max -= out_len;
	p->total += out_len;
	p->ret = 0;
}

static void wire_apl_to_str(rrset_dump_params_t *p)
{
	struct in_addr addr4;
	struct in6_addr addr6;
	int    ret;
	size_t out_len = 0;

	// Input check: family(2B) + prefix(1B) + afdlen(1B).
	if (p->in_max < 4) {
		return;
	}

	// Read fixed size values.
	uint16_t family   = wire_read_u16(p->in);
	uint8_t  prefix   = *(p->in + 2);
	uint8_t  negation = *(p->in + 3) >> 7;
	uint8_t  afdlen   = *(p->in + 3) & 0x7F;
	p->in += 4;
	p->in_max -= 4;

	// Write negation mark.
	if (negation != 0) {
		dump_string(p, "!");
		if (p->ret != 0) {
			return;
		}
	}

	// Write address family with colon.
	ret = snprintf(p->out, p->out_max, "%u:", family);
	if (ret <= 0 || (size_t)ret >= p->out_max) {
		return;
	}
	p->out += ret;
	p->out_max -= ret;
	p->total += ret;

	// Write address.
	switch (family) {
	case 1:
		memset(&addr4, 0, sizeof(addr4));

		if (afdlen > sizeof(addr4.s_addr) || afdlen > p->in_max) {
			return;
		}

		if (memcpy(&(addr4.s_addr), p->in, afdlen) == NULL) {
			return;
		}

		// Write address.
		if (inet_ntop(AF_INET, &addr4, p->out, p->out_max) == NULL) {
			return;
		}
		out_len = strlen(p->out);

		break;
	case 2:
		memset(&addr6, 0, sizeof(addr6));

		if (afdlen > sizeof(addr6.s6_addr) || afdlen > p->in_max) {
			return;
		}

		if (memcpy(&(addr6.s6_addr), p->in, afdlen) == NULL) {
			return;
		}

		// Write address.
		if (inet_ntop(AF_INET6, &addr6, p->out, p->out_max) == NULL) {
			return;
		}
		out_len = strlen(p->out);

		break;
	default:
		return;
	}
	p->in += afdlen;
	p->in_max -= afdlen;
	p->out += out_len;
	p->out_max -= out_len;
	p->total += out_len;

	// Write prefix length with forward slash.
	ret = snprintf(p->out, p->out_max, "/%u", prefix);
	if (ret <= 0 || (size_t)ret >= p->out_max) {
		return;
	}
	p->out += ret;
	p->out_max -= ret;
	p->total += ret;

	p->ret = 0;
}

static void wire_loc_to_str(rrset_dump_params_t *p)
{
	int    ret;
	size_t in_len = 16;

	// Check input size (1 LOC = 16 B).
	if (in_len > p->in_max) {
		return;
	}

	// Read values.
	uint8_t version = *p->in;
	p->in++;
	uint8_t size_w = *p->in;
	p->in++;
	uint8_t hpre_w = *p->in;
	p->in++;
	uint8_t vpre_w = *p->in;
	p->in++;
	uint32_t lat_w = wire_read_u32(p->in);
	p->in += 4;
	uint32_t lon_w = wire_read_u32(p->in);
	p->in += 4;
	uint32_t alt_w = wire_read_u32(p->in);
	p->in += 4;

	p->in_max -= in_len;

	// Version check.
	if (version != 0) {
		return;
	}

	// Latitude calculation.
	char lat_mark;
	uint32_t lat;
	if (lat_w >= LOC_ZERO) {
		lat_mark = 'N';
		lat = lat_w - LOC_ZERO;
	} else {
		lat_mark = 'S';
		lat = LOC_ZERO - lat_w;
	}

	uint32_t d1 = lat / 3600000;
	uint32_t m1 = (lat - 3600000 * d1) / 60000;
	double s1 = 0.001 * (lat - 3600000 * d1 - 60000 * m1);

	// Longitude calculation.
	char lon_mark;
	uint32_t lon;
	if (lon_w >= LOC_ZERO) {
		lon_mark = 'E';
		lon = lon_w - LOC_ZERO;
	} else {
		lon_mark = 'W';
		lon = LOC_ZERO - lon_w;
	}

	uint32_t d2 = lon / 3600000;
	uint32_t m2 = (lon - 3600000 * d2) / 60000;
	double s2 = 0.001 * (lon - 3600000 * d2 - 60000 * m2);

	// Write latitude and longitude.
	ret = snprintf(p->out, p->out_max, "%u %u %.*f %c  %u %u %.*f %c",
	               d1, m1, (uint32_t)s1 != s1 ? 3 : 0, s1, lat_mark,
	               d2, m2, (uint32_t)s2 != s2 ? 3 : 0, s2, lon_mark);
	if (ret <= 0 || (size_t)ret >= p->out_max) {
		return;
	}
	p->out += ret;
	p->out_max -= ret;
	p->total += ret;

	// Altitude calculation.
	double alt = 0.01 * alt_w - 100000.0;

	// Compute mantisa and exponent for each size.
	uint8_t size_m = size_w >> 4;
	uint8_t size_e = size_w & 0xF;
	uint8_t hpre_m = hpre_w >> 4;
	uint8_t hpre_e = hpre_w & 0xF;
	uint8_t vpre_m = vpre_w >> 4;
	uint8_t vpre_e = vpre_w & 0xF;

	// Sizes check.
	if (size_m > 9 || size_e > 9 || hpre_m > 9 || hpre_e > 9 ||
	    vpre_m > 9 || vpre_e > 9) {
		return;
	}

	// Size and precisions calculation.
	double size = 0.01 * size_m * pow(10, size_e);
	double hpre = 0.01 * hpre_m * pow(10, hpre_e);
	double vpre = 0.01 * vpre_m * pow(10, vpre_e);

	// Write altitude and precisions.
	ret = snprintf(p->out, p->out_max, "  %.*fm  %.*fm %.*fm %.*fm",
	               (int32_t)alt != alt ? 2 : 0, alt,
	               (uint32_t)size != size ? 2 : 0, size,
	               (uint32_t)hpre != hpre ? 2 : 0, hpre,
	               (uint32_t)vpre != vpre ? 2 : 0, vpre);
	if (ret <= 0 || (size_t)ret >= p->out_max) {
		return;
	}
	p->out += ret;
	p->out_max -= ret;
	p->total += ret;

	p->ret = 0;
}

static void wire_gateway_to_str(rrset_dump_params_t *p)
{
	// Input check: type(1B) + algo(1B).
	if (p->in_max < 2) {
		return;
	}

	uint8_t type = *p->in;
	uint8_t alg = *(p->in + 1);

	// Write gateway type.
	wire_num8_to_str(p);
	if (p->ret != 0) {
		return;
	}

	// Write space.
	dump_string(p, " ");
	if (p->ret != 0) {
		return;
	}

	// Write algorithm number.
	wire_num8_to_str(p);
	if (p->ret != 0) {
		return;
	}

	// Write space.
	dump_string(p, " ");
	if (p->ret != 0) {
		return;
	}

	// Write appropriate gateway.
	switch (type) {
	case 0:
		dump_string(p, ".");
		break;
	case 1:
		wire_ipv4_to_str(p);
		break;
	case 2:
		wire_ipv6_to_str(p);
		break;
	case 3:
		wire_dname_to_str(p);
		break;
	default:
		return;
	}
	if (p->ret != 0) {
		return;
	}

	if (alg > 0) {
		// If wrap mode wrap line.
		if (p->style->wrap) {
			dump_string(p, BLOCK_INDENT);
		} else {
			dump_string(p, " ");
		}
		if (p->ret != 0) {
			return;
		}

		// Write ipsec key.
		wire_data_encode_to_str(p, &base64_encode, &base64_encode_alloc);
		if (p->ret != 0) {
			return;
		}
	}

	p->ret = 0;
}

static void wire_l64_to_str(rrset_dump_params_t *p)
{
	// Check input size (64-bit identifier).
	if (p->in_max != 8) {
		return;
	}

	// Write identifier (2-byte) labels separated with a colon.
	while (p->in_max > 0) {
		int ret = hex_encode(p->in, 2, (uint8_t *)(p->out), p->out_max);
		if (ret <= 0) {
			return;
		}
		p->in += 2;
		p->in_max -= 2;
		p->out += ret;
		p->out_max -= ret;
		p->total += ret;

		// Write separation character.
		if (p->in_max > 0) {
			dump_string(p, ":");
			if (p->ret != 0) {
				return;
			}
		}
	}

	p->ret = 0;
}

static void wire_eui_to_str(rrset_dump_params_t *p)
{
	// Data can't have zero length.
	if (p->in_max < 2) {
		return;
	}

	// Write EUI hexadecimal pairs.
	while (p->in_max > 0) {
		int ret = hex_encode(p->in, 1, (uint8_t *)(p->out), p->out_max);
		if (ret <= 0) {
			return;
		}
		p->in++;
		p->in_max--;
		p->out += ret;
		p->out_max -= ret;
		p->total += ret;

		// Write separation character.
		if (p->in_max > 0) {
			dump_string(p, "-");
			if (p->ret != 0) {
				return;
			}
		}
	}

	p->ret = 0;
}

static void wire_rcode_to_str(rrset_dump_params_t *p)
{
	uint16_t data;
	size_t   in_len = sizeof(data);
	const char *rcode_str = "NULL";

	// Check input size.
	if (in_len > p->in_max) {
		return;
	}

	// Fill in input data.
	data = wire_read_u16(p->in);

	// Find RCODE name.
	lookup_table_t *rcode = lookup_by_id(knot_rcode_names, data);
	if (rcode != NULL) {
		rcode_str = rcode->name;
	}

	// Dump RCODE name.
	dump_string(p, rcode_str);
	if (p->ret != 0) {
		return;
	}

	// Fill in output.
	p->in += in_len;
	p->in_max -= in_len;
	p->ret = 0;
}

static void wire_unknown_to_str(rrset_dump_params_t *p)
{
	int    ret;
	size_t in_len = p->in_max;
	size_t out_len = 0;

	// Write unknown length header.
	if (in_len > 0) {
		ret = snprintf(p->out, p->out_max, "\\# %zu ", in_len);
	} else {
		ret = snprintf(p->out, p->out_max, "\\# 0");
	}
	if (ret <= 0 || (size_t)ret >= p->out_max) {
		return;
	}
	out_len = ret;

	// Fill in output.
	p->out += out_len;
	p->out_max -= out_len;
	p->total += out_len;

	// Write hex data if any.
	if (in_len > 0) {
		// If wrap mode wrap line.
		if (p->style->wrap) {
			dump_string(p, BLOCK_INDENT);
			if (p->ret != 0) {
				return;
			}
		}

		wire_data_encode_to_str(p, &hex_encode, &hex_encode_alloc);
		if (p->ret != 0) {
			return;
		}
	}

	p->ret = 0;
}

static size_t dnskey_len(const uint8_t *rdata,
                         const size_t  rdata_len)
{
	// Check for empty rdata and empty key.
	if (rdata_len <= 4) {
		return 0;
	}

	const uint8_t *key = rdata + 4;
	const size_t  len = rdata_len - 4;

	switch (rdata[3]) {
	case KNOT_DNSSEC_ALG_DSA:
	case KNOT_DNSSEC_ALG_DSA_NSEC3_SHA1:
		// RFC 2536, key size ~ bit-length of 'modulus' P.
		return (64 + 8 * key[0]) * 8;
	case KNOT_DNSSEC_ALG_RSAMD5:
	case KNOT_DNSSEC_ALG_RSASHA1:
	case KNOT_DNSSEC_ALG_RSASHA1_NSEC3_SHA1:
	case KNOT_DNSSEC_ALG_RSASHA256:
	case KNOT_DNSSEC_ALG_RSASHA512:
		// RFC 3110, key size ~ bit-length of 'modulus'.
		if (key[0] == 0) {
			if (len < 3) {
				return 0;
			}
			uint16_t exp;
			memcpy(&exp, key + 1, sizeof(uint16_t));
			return (len - 3 - ntohs(exp)) * 8;
		} else {
			return (len - 1 - key[0]) * 8;
		}
	case KNOT_DNSSEC_ALG_ECC_GOST:
		// RFC 5933, key size of GOST public keys MUST be 512 bits.
		return 512;
	case KNOT_DNSSEC_ALG_ECDSAP256SHA256:
		// RFC 6605.
		return 256;
	case KNOT_DNSSEC_ALG_ECDSAP384SHA384:
		// RFC 6605.
		return 384;
	default:
		return 0;
	}
}

static void dnskey_info(const uint8_t *rdata,
                        const size_t  rdata_len,
                        char          *out,
                        const size_t  out_len)
{
<<<<<<< HEAD
	const uint8_t  sep = *(rdata + 1) & 0x01;
	uint16_t key_tag = 0;

	const dnssec_binary_t rdata_bin = { .data = (uint8_t *)rdata,
	                                    .size = rdata_len };
	dnssec_keytag(&rdata_bin, &key_tag);
=======
	const uint8_t  sep = rdata[1] & 0x01;
	const uint16_t key_tag = knot_keytag(rdata, rdata_len);
	const size_t   key_len = dnskey_len(rdata, rdata_len);
	const uint8_t  alg_id = rdata[3];
>>>>>>> 02bd45f4

	lookup_table_t *alg = NULL;
	alg = lookup_by_id(knot_dnssec_alg_names, alg_id);

<<<<<<< HEAD
	int ret = snprintf(out, out_len, "%s, alg = %s, id = %u ",
	               sep ? "KSK" : "ZSK",
	               alg ? alg->name : "UNKNOWN",
	               key_tag );
=======
	int ret = snprintf(out, out_len, "%s, %s (%zub), id = %u",
	                   sep ? "KSK" : "ZSK",
	                   alg ? alg->name : "UNKNOWN",
	                   key_len, key_tag );
>>>>>>> 02bd45f4
	if (ret <= 0) {	// Truncated return is acceptable. Just check for errors.
		out[0] = '\0';
	}
}

#define DUMP_PARAMS	rrset_dump_params_t *const p
#define	DUMP_END	return (p->in_max == 0 ? (int)p->total : KNOT_EPARSEFAIL);

#define CHECK_RET(p)	if (p->ret != 0) return -1;

#define WRAP_INIT	dump_string(p, "(" BLOCK_INDENT); CHECK_RET(p);
#define WRAP_END	dump_string(p, BLOCK_INDENT ")"); CHECK_RET(p);
#define WRAP_LINE	dump_string(p, BLOCK_INDENT); CHECK_RET(p);

#define COMMENT(s)	if (p->style->verbose) { \
			    dump_string(p, " ; "); CHECK_RET(p); \
			    dump_string(p, s); CHECK_RET(p); \
			}

#define DUMP_SPACE	dump_string(p, " "); CHECK_RET(p);
#define DUMP_NUM8	wire_num8_to_str(p); CHECK_RET(p);
#define DUMP_NUM16	wire_num16_to_str(p); CHECK_RET(p);
#define DUMP_NUM32	wire_num32_to_str(p); CHECK_RET(p);
#define DUMP_NUM48	wire_num48_to_str(p); CHECK_RET(p);
#define DUMP_DNAME	wire_dname_to_str(p); CHECK_RET(p);
#define DUMP_TIME	wire_ttl_to_str(p); CHECK_RET(p);
#define DUMP_TIMESTAMP	wire_timestamp_to_str(p); CHECK_RET(p);
#define DUMP_IPV4	wire_ipv4_to_str(p); CHECK_RET(p);
#define DUMP_IPV6	wire_ipv6_to_str(p); CHECK_RET(p);
#define DUMP_TYPE	wire_type_to_str(p); CHECK_RET(p);
#define DUMP_HEX	wire_data_encode_to_str(p, &hex_encode, \
				&hex_encode_alloc); CHECK_RET(p);
#define DUMP_BASE64	wire_data_encode_to_str(p, &base64_encode, \
				&base64_encode_alloc); CHECK_RET(p);
#define DUMP_HASH	wire_len_data_encode_to_str(p, &base32hex_encode, \
				1, false, ""); CHECK_RET(p);
#define DUMP_SALT	wire_len_data_encode_to_str(p, &hex_encode, \
				1, false, "-"); CHECK_RET(p);
#define DUMP_TSIG_DGST	wire_len_data_encode_to_str(p, &base64_encode, \
				2, true, ""); CHECK_RET(p);
#define DUMP_TSIG_DATA	wire_len_data_encode_to_str(p, &hex_encode, \
				2, true, ""); CHECK_RET(p);
#define DUMP_TEXT	wire_text_to_str(p); CHECK_RET(p);
#define DUMP_BITMAP	wire_bitmap_to_str(p); CHECK_RET(p);
#define DUMP_APL	wire_apl_to_str(p); CHECK_RET(p);
#define DUMP_LOC	wire_loc_to_str(p); CHECK_RET(p);
#define DUMP_GATEWAY	wire_gateway_to_str(p); CHECK_RET(p);
#define DUMP_L64	wire_l64_to_str(p); CHECK_RET(p);
#define DUMP_EUI	wire_eui_to_str(p); CHECK_RET(p);
#define DUMP_RCODE	wire_rcode_to_str(p); CHECK_RET(p);
#define DUMP_UNKNOWN	wire_unknown_to_str(p); CHECK_RET(p);

static int dump_a(DUMP_PARAMS)
{
	DUMP_IPV4;

	DUMP_END;
}

static int dump_ns(DUMP_PARAMS)
{
	DUMP_DNAME;

	DUMP_END;
}

static int dump_soa(DUMP_PARAMS)
{
	if (p->style->wrap) {
		DUMP_DNAME; DUMP_SPACE;
		DUMP_DNAME; DUMP_SPACE; WRAP_INIT;
		DUMP_NUM32; COMMENT("serial"); WRAP_LINE;
		DUMP_TIME;  COMMENT("refresh"); WRAP_LINE;
		DUMP_TIME;  COMMENT("retry"); WRAP_LINE;
		DUMP_TIME;  COMMENT("expire"); WRAP_LINE;
		DUMP_TIME;  COMMENT("minimum"); WRAP_END;
	} else {
		DUMP_DNAME; DUMP_SPACE;
		DUMP_DNAME; DUMP_SPACE;
		DUMP_NUM32; DUMP_SPACE;
		DUMP_TIME;  DUMP_SPACE;
		DUMP_TIME;  DUMP_SPACE;
		DUMP_TIME;  DUMP_SPACE;
		DUMP_TIME;
	}

	DUMP_END;
}

static int dump_hinfo(DUMP_PARAMS)
{
	DUMP_TEXT; DUMP_SPACE;
	DUMP_TEXT;

	DUMP_END;
}

static int dump_minfo(DUMP_PARAMS)
{
	DUMP_DNAME; DUMP_SPACE;
	DUMP_DNAME;

	DUMP_END;
}

static int dump_mx(DUMP_PARAMS)
{
	DUMP_NUM16; DUMP_SPACE;
	DUMP_DNAME;

	DUMP_END;
}

static int dump_txt(DUMP_PARAMS)
{
	// First text string.
	DUMP_TEXT;

	// Other text strings if any.
	while (p->in_max > 0) {
		DUMP_SPACE; DUMP_TEXT;
	}

	DUMP_END;
}

static int dump_dnskey(DUMP_PARAMS)
{
	if (p->style->wrap) {
		char info[512] = "";
		dnskey_info(p->in, p->in_max, info, sizeof(info));

		DUMP_NUM16; DUMP_SPACE;
		DUMP_NUM8;  DUMP_SPACE;
		DUMP_NUM8;  DUMP_SPACE; WRAP_INIT;
		DUMP_BASE64;
		WRAP_END; COMMENT(info);
	} else {
		DUMP_NUM16; DUMP_SPACE;
		DUMP_NUM8;  DUMP_SPACE;
		DUMP_NUM8;  DUMP_SPACE;
		DUMP_BASE64;
	}

	DUMP_END;
}

static int dump_aaaa(DUMP_PARAMS)
{
	DUMP_IPV6;

	DUMP_END;
}

static int dump_loc(DUMP_PARAMS)
{
	DUMP_LOC;

	DUMP_END;
}

static int dump_srv(DUMP_PARAMS)
{
	DUMP_NUM16; DUMP_SPACE;
	DUMP_NUM16; DUMP_SPACE;
	DUMP_NUM16; DUMP_SPACE;
	DUMP_DNAME;

	DUMP_END;
}

static int dump_naptr(DUMP_PARAMS)
{
	DUMP_NUM16; DUMP_SPACE;
	DUMP_NUM16; DUMP_SPACE;
	DUMP_TEXT;  DUMP_SPACE;
	DUMP_TEXT;  DUMP_SPACE;
	DUMP_TEXT;  DUMP_SPACE;
	DUMP_DNAME;

	DUMP_END;
}

static int dump_cert(DUMP_PARAMS)
{
	if (p->style->wrap) {
		DUMP_NUM16;  DUMP_SPACE;
		DUMP_NUM16;  DUMP_SPACE;
		DUMP_NUM8;   DUMP_SPACE; WRAP_INIT;
		DUMP_BASE64;
		WRAP_END;
	} else {
		DUMP_NUM16;  DUMP_SPACE;
		DUMP_NUM16;  DUMP_SPACE;
		DUMP_NUM8;   DUMP_SPACE;
		DUMP_BASE64;
	}

	DUMP_END;
}

static int dump_apl(DUMP_PARAMS)
{
	// Print list of APLs (empty list is allowed).
	while (p->in_max > 0) {
		if (p->total > 0) {
			DUMP_SPACE;
		}
		DUMP_APL;
	}

	DUMP_END;
}

static int dump_ds(DUMP_PARAMS)
{
	if (p->style->wrap) {
		DUMP_NUM16; DUMP_SPACE;
		DUMP_NUM8;  DUMP_SPACE;
		DUMP_NUM8;  DUMP_SPACE; WRAP_INIT;
		DUMP_HEX;
		WRAP_END;
	} else {
		DUMP_NUM16; DUMP_SPACE;
		DUMP_NUM8;  DUMP_SPACE;
		DUMP_NUM8;  DUMP_SPACE;
		DUMP_HEX;
	}

	DUMP_END;
}

static int dump_sshfp(DUMP_PARAMS)
{
	if (p->style->wrap) {
		DUMP_NUM8; DUMP_SPACE;
		DUMP_NUM8; DUMP_SPACE; WRAP_INIT;
		DUMP_HEX;
		WRAP_END;
	} else {
		DUMP_NUM8; DUMP_SPACE;
		DUMP_NUM8; DUMP_SPACE;
		DUMP_HEX;
	}

	DUMP_END;
}

static int dump_ipseckey(DUMP_PARAMS)
{
	if (p->style->wrap) {
		DUMP_NUM8; DUMP_SPACE; WRAP_INIT;
		DUMP_GATEWAY;
		WRAP_END;
	} else {
		DUMP_NUM8; DUMP_SPACE;
		DUMP_GATEWAY;
	}

	DUMP_END;
}

static int dump_rrsig(DUMP_PARAMS)
{
	if (p->style->wrap) {
		DUMP_TYPE;   DUMP_SPACE;
		DUMP_NUM8;   DUMP_SPACE;
		DUMP_NUM8;   DUMP_SPACE;
		DUMP_NUM32;  DUMP_SPACE;
		DUMP_TIMESTAMP; DUMP_SPACE; WRAP_INIT;
		DUMP_TIMESTAMP; DUMP_SPACE;
		DUMP_NUM16;  DUMP_SPACE;
		DUMP_DNAME;  WRAP_LINE;
		DUMP_BASE64;
		WRAP_END;
	} else {
		DUMP_TYPE;   DUMP_SPACE;
		DUMP_NUM8;   DUMP_SPACE;
		DUMP_NUM8;   DUMP_SPACE;
		DUMP_NUM32;  DUMP_SPACE;
		DUMP_TIMESTAMP; DUMP_SPACE;
		DUMP_TIMESTAMP; DUMP_SPACE;
		DUMP_NUM16;  DUMP_SPACE;
		DUMP_DNAME;  DUMP_SPACE;
		DUMP_BASE64;
	}

	DUMP_END;
}

static int dump_nsec(DUMP_PARAMS)
{
	DUMP_DNAME; DUMP_SPACE;
	DUMP_BITMAP;

	DUMP_END;
}

static int dump_dhcid(DUMP_PARAMS)
{
	if (p->style->wrap) {
		WRAP_INIT;
		DUMP_BASE64;
		WRAP_END;
	} else {
		DUMP_BASE64;
	}

	DUMP_END;
}

static int dump_nsec3(DUMP_PARAMS)
{
	if (p->style->wrap) {
		DUMP_NUM8;   DUMP_SPACE;
		DUMP_NUM8;   DUMP_SPACE;
		DUMP_NUM16;  DUMP_SPACE;
		DUMP_SALT;   DUMP_SPACE; WRAP_INIT;
		DUMP_HASH;   DUMP_SPACE; WRAP_LINE;
		DUMP_BITMAP;
		WRAP_END;
	} else {
		DUMP_NUM8;  DUMP_SPACE;
		DUMP_NUM8;  DUMP_SPACE;
		DUMP_NUM16; DUMP_SPACE;
		DUMP_SALT;  DUMP_SPACE;
		DUMP_HASH;  DUMP_SPACE;
		DUMP_BITMAP;
	}

	DUMP_END;
}

static int dump_nsec3param(DUMP_PARAMS)
{
	DUMP_NUM8;  DUMP_SPACE;
	DUMP_NUM8;  DUMP_SPACE;
	DUMP_NUM16; DUMP_SPACE;
	DUMP_SALT;

	DUMP_END;
}

static int dump_tlsa(DUMP_PARAMS)
{
	if (p->style->wrap) {
		DUMP_NUM8; DUMP_SPACE;
		DUMP_NUM8; DUMP_SPACE;
		DUMP_NUM8; DUMP_SPACE; WRAP_INIT;
		DUMP_HEX;
		WRAP_END;
	} else {
		DUMP_NUM8; DUMP_SPACE;
		DUMP_NUM8; DUMP_SPACE;
		DUMP_NUM8; DUMP_SPACE;
		DUMP_HEX;
	}

	DUMP_END;
}

static int dump_l64(DUMP_PARAMS)
{
	DUMP_NUM16; DUMP_SPACE;
	DUMP_L64;

	DUMP_END;
}

static int dump_l32(DUMP_PARAMS)
{
	DUMP_NUM16; DUMP_SPACE;
	DUMP_IPV4;

	DUMP_END;
}

static int dump_eui(DUMP_PARAMS)
{
	DUMP_EUI;

	DUMP_END;
}

static int dump_tsig(DUMP_PARAMS)
{
	if (p->style->wrap) {
		DUMP_DNAME; DUMP_SPACE;
		DUMP_NUM48; DUMP_SPACE;
		DUMP_NUM16; DUMP_SPACE; WRAP_INIT;
		DUMP_TSIG_DGST; DUMP_SPACE; WRAP_LINE;
		DUMP_NUM16; DUMP_SPACE;
		DUMP_RCODE; DUMP_SPACE;
		DUMP_TSIG_DATA;
		WRAP_END;
	} else {
		DUMP_DNAME; DUMP_SPACE;
		DUMP_NUM48; DUMP_SPACE;
		DUMP_NUM16; DUMP_SPACE;
		DUMP_TSIG_DGST; DUMP_SPACE;
		DUMP_NUM16; DUMP_SPACE;
		DUMP_RCODE; DUMP_SPACE;
		DUMP_TSIG_DATA;
	}

	DUMP_END;
}

static int dump_unknown(DUMP_PARAMS)
{
	if (p->style->wrap) {
		WRAP_INIT;
		DUMP_UNKNOWN;
		WRAP_END;
	} else {
		DUMP_UNKNOWN;
	}

	DUMP_END;
}

_public_
int knot_rrset_txt_dump_data(const knot_rrset_t      *rrset,
                             const size_t            pos,
                             char                    *dst,
                             const size_t            maxlen,
                             const knot_dump_style_t *style)
{
	if (rrset == NULL || dst == NULL || style == NULL) {
		return KNOT_EINVAL;
	}

	const knot_rdata_t *rr_data = knot_rdataset_at(&rrset->rrs, pos);
	uint8_t *data = knot_rdata_data(rr_data);
	uint16_t data_len = knot_rdata_rdlen(rr_data);

	rrset_dump_params_t p = {
		.style = style,
		.in = data,
		.in_max = data_len,
		.out = dst,
		.out_max = maxlen,
		.total = 0,
		.ret = -1
	};

	int ret = 0;

	if (data_len == 0 && rrset->rclass != KNOT_CLASS_IN) {
		return ret;
	}

	switch (rrset->type) {
		case KNOT_RRTYPE_A:
			ret = dump_a(&p);
			break;
		case KNOT_RRTYPE_NS:
		case KNOT_RRTYPE_CNAME:
		case KNOT_RRTYPE_PTR:
		case KNOT_RRTYPE_DNAME:
			ret = dump_ns(&p);
			break;
		case KNOT_RRTYPE_SOA:
			ret = dump_soa(&p);
			break;
		case KNOT_RRTYPE_HINFO:
			ret = dump_hinfo(&p);
			break;
		case KNOT_RRTYPE_MINFO:
		case KNOT_RRTYPE_RP:
			ret = dump_minfo(&p);
			break;
		case KNOT_RRTYPE_MX:
		case KNOT_RRTYPE_AFSDB:
		case KNOT_RRTYPE_RT:
		case KNOT_RRTYPE_KX:
		case KNOT_RRTYPE_LP:
			ret = dump_mx(&p);
			break;
		case KNOT_RRTYPE_TXT:
		case KNOT_RRTYPE_SPF:
			ret = dump_txt(&p);
			break;
		case KNOT_RRTYPE_KEY:
		case KNOT_RRTYPE_DNSKEY:
			ret = dump_dnskey(&p);
			break;
		case KNOT_RRTYPE_AAAA:
			ret = dump_aaaa(&p);
			break;
		case KNOT_RRTYPE_LOC:
			ret = dump_loc(&p);
			break;
		case KNOT_RRTYPE_SRV:
			ret = dump_srv(&p);
			break;
		case KNOT_RRTYPE_NAPTR:
			ret = dump_naptr(&p);
			break;
		case KNOT_RRTYPE_CERT:
			ret = dump_cert(&p);
			break;
		case KNOT_RRTYPE_APL:
			ret = dump_apl(&p);
			break;
		case KNOT_RRTYPE_DS:
			ret = dump_ds(&p);
			break;
		case KNOT_RRTYPE_SSHFP:
			ret = dump_sshfp(&p);
			break;
		case KNOT_RRTYPE_IPSECKEY:
			ret = dump_ipseckey(&p);
			break;
		case KNOT_RRTYPE_RRSIG:
			ret = dump_rrsig(&p);
			break;
		case KNOT_RRTYPE_NSEC:
			ret = dump_nsec(&p);
			break;
		case KNOT_RRTYPE_DHCID:
			ret = dump_dhcid(&p);
			break;
		case KNOT_RRTYPE_NSEC3:
			ret = dump_nsec3(&p);
			break;
		case KNOT_RRTYPE_NSEC3PARAM:
			ret = dump_nsec3param(&p);
			break;
		case KNOT_RRTYPE_TLSA:
			ret = dump_tlsa(&p);
			break;
		case KNOT_RRTYPE_NID:
		case KNOT_RRTYPE_L64:
			ret = dump_l64(&p);
			break;
		case KNOT_RRTYPE_L32:
			ret = dump_l32(&p);
			break;
		case KNOT_RRTYPE_EUI48:
		case KNOT_RRTYPE_EUI64:
			ret = dump_eui(&p);
			break;
		case KNOT_RRTYPE_TSIG:
			ret = dump_tsig(&p);
			break;
		default:
			ret = dump_unknown(&p);
			break;
	}

	return ret;
}

#define SNPRINTF_CHECK(ret, max_len)			\
	if ((ret) < 0 || (size_t)(ret) >= (max_len)) {	\
		return KNOT_ESPACE;			\
	}

_public_
int knot_rrset_txt_dump_header(const knot_rrset_t      *rrset,
                               const uint32_t          ttl,
                               char                    *dst,
                               const size_t            maxlen,
                               const knot_dump_style_t *style)
{
	if (rrset == NULL || dst == NULL || style == NULL) {
		return KNOT_EINVAL;
	}

	size_t len = 0;
	char   buf[32];
	int    ret;

	// Dump rrset owner.
	char *name = knot_dname_to_str_alloc(rrset->owner);
	if (style->ascii_to_idn != NULL) {
		style->ascii_to_idn(&name);
	}
	char sep = strlen(name) < 4 * TAB_WIDTH ? '\t' : ' ';
	ret = snprintf(dst + len, maxlen - len, "%-20s%c", name, sep);
	free(name);
	SNPRINTF_CHECK(ret, maxlen - len);
	len += ret;

	// Set white space separation character.
	sep = style->wrap ? ' ' : '\t';

	// Dump rrset ttl.
	if (style->show_ttl) {
		if (style->empty_ttl) {
			ret = snprintf(dst + len, maxlen - len, "%c", sep);
		} else if (style->human_ttl) {
			// Create human readable ttl string.
			if (time_to_human_str(buf, sizeof(buf), ttl) < 0) {
				return KNOT_ESPACE;
			}
			ret = snprintf(dst + len, maxlen - len, "%s%c",
			               buf, sep);
		} else {
			ret = snprintf(dst + len, maxlen - len, "%u%c", ttl, sep);
		}
		SNPRINTF_CHECK(ret, maxlen - len);
		len += ret;
	}

	// Dump rrset class.
	if (style->show_class) {
		if (knot_rrclass_to_string(rrset->rclass, buf, sizeof(buf)) < 0) {
			return KNOT_ESPACE;
		}
		ret = snprintf(dst + len, maxlen - len, "%-2s%c", buf, sep);
		SNPRINTF_CHECK(ret, maxlen - len);
		len += ret;
	}

	// Dump rrset type.
	if (knot_rrtype_to_string(rrset->type, buf, sizeof(buf)) < 0) {
		return KNOT_ESPACE;
	}
	if (rrset->rrs.rr_count > 0) {
		ret = snprintf(dst + len, maxlen - len, "%s%c", buf, sep);
	} else {
		ret = snprintf(dst + len, maxlen - len, "%s", buf);
	}
	SNPRINTF_CHECK(ret, maxlen - len);
	len += ret;

	return len;
}

_public_
int knot_rrset_txt_dump(const knot_rrset_t      *rrset,
                        char                    *dst,
                        const size_t            maxlen,
                        const knot_dump_style_t *style)
{
	if (rrset == NULL || dst == NULL || style == NULL) {
		return KNOT_EINVAL;
	}

	size_t len = 0;
	int    ret;

	// Loop over rdata in rrset.
	uint16_t rr_count = rrset->rrs.rr_count;
	for (uint16_t i = 0; i < rr_count; i++) {
		// Dump rdata owner, class, ttl and type.
		const knot_rdata_t *rr_data = knot_rdataset_at(&rrset->rrs, i);
		ret = knot_rrset_txt_dump_header(rrset, knot_rdata_ttl(rr_data),
		                                 dst + len, maxlen - len, style);
		if (ret < 0) {
			return KNOT_ESPACE;
		}
		len += ret;

		// Dump rdata as such.
		ret = knot_rrset_txt_dump_data(rrset, i, dst + len,
		                               maxlen - len, style);
		if (ret < 0) {
			return KNOT_ESPACE;
		}
		len += ret;

		// Terminate line.
		if (len >= maxlen) {
			return KNOT_ESPACE;
		}
		dst[len++] = '\n';
		dst[len] = '\0';
	}

	return len;
}<|MERGE_RESOLUTION|>--- conflicted
+++ resolved
@@ -25,22 +25,9 @@
 #include <netinet/in.h>
 #include <sys/socket.h>
 
-#include "dnssec/binary.h"		// dnssec_binary_t
-#include "dnssec/keytag.h"		// dnssec_keytag
+#include "dnssec/binary.h"
+#include "dnssec/keytag.h"
 #include "libknot/rrset-dump.h"
-<<<<<<< HEAD
-
-#include "common/base64.h"		// base64
-#include "common/base32hex.h"		// base32hex
-#include "common/macros.h"
-
-#include "libknot/errcode.h"		// KNOT_EOK
-#include "libknot/descriptor.h"		// KNOT_RRTYPE
-#include "libknot/consts.h"		// knot_rcode_names
-#include "libknot/descriptor.h"		// KNOT_RRTYPE
-#include "libknot/errcode.h"		// KNOT_EOK
-#include "libknot/util/utils.h"		// knot_wire_read_u16
-=======
 #include "libknot/consts.h"
 #include "libknot/descriptor.h"
 #include "libknot/dnssec/key.h"
@@ -49,7 +36,6 @@
 #include "libknot/internal/base32hex.h"
 #include "libknot/internal/macros.h"
 #include "libknot/internal/utils.h"
->>>>>>> 02bd45f4
 
 #define TAB_WIDTH		8
 #define BLOCK_WIDTH		40
@@ -1317,34 +1303,25 @@
                         char          *out,
                         const size_t  out_len)
 {
-<<<<<<< HEAD
-	const uint8_t  sep = *(rdata + 1) & 0x01;
-	uint16_t key_tag = 0;
+	// TODO: migrate key info to libdnssec
+
+	const uint8_t sep = *(rdata + 1) & 0x01;
+	uint16_t      key_tag = 0;
+	const size_t  key_len = dnskey_len(rdata, rdata_len);
+	const uint8_t alg_id = rdata[3];
 
 	const dnssec_binary_t rdata_bin = { .data = (uint8_t *)rdata,
 	                                    .size = rdata_len };
 	dnssec_keytag(&rdata_bin, &key_tag);
-=======
-	const uint8_t  sep = rdata[1] & 0x01;
-	const uint16_t key_tag = knot_keytag(rdata, rdata_len);
-	const size_t   key_len = dnskey_len(rdata, rdata_len);
-	const uint8_t  alg_id = rdata[3];
->>>>>>> 02bd45f4
 
 	lookup_table_t *alg = NULL;
 	alg = lookup_by_id(knot_dnssec_alg_names, alg_id);
 
-<<<<<<< HEAD
-	int ret = snprintf(out, out_len, "%s, alg = %s, id = %u ",
-	               sep ? "KSK" : "ZSK",
-	               alg ? alg->name : "UNKNOWN",
-	               key_tag );
-=======
 	int ret = snprintf(out, out_len, "%s, %s (%zub), id = %u",
 	                   sep ? "KSK" : "ZSK",
 	                   alg ? alg->name : "UNKNOWN",
 	                   key_len, key_tag );
->>>>>>> 02bd45f4
+
 	if (ret <= 0) {	// Truncated return is acceptable. Just check for errors.
 		out[0] = '\0';
 	}
