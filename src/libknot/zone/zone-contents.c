/*  Copyright (C) 2011 CZ.NIC, z.s.p.o. <knot-dns@labs.nic.cz>

    This program is free software: you can redistribute it and/or modify
    it under the terms of the GNU General Public License as published by
    the Free Software Foundation, either version 3 of the License, or
    (at your option) any later version.

    This program is distributed in the hope that it will be useful,
    but WITHOUT ANY WARRANTY; without even the implied warranty of
    MERCHANTABILITY or FITNESS FOR A PARTICULAR PURPOSE.  See the
    GNU General Public License for more details.

    You should have received a copy of the GNU General Public License
    along with this program.  If not, see <http://www.gnu.org/licenses/>.
 */

#include <config.h>
#include <assert.h>

#include "zone/zone-contents.h"
#include "util/debug.h"
#include "libknot/rrset.h"
#include "common/base32hex.h"
#include "common/descriptor.h"
#include "common/hattrie/hat-trie.h"
#include "libknot/zone/zone-tree.h"
#include "consts.h"

/*----------------------------------------------------------------------------*/
/* Non-API functions                                                          */
/*----------------------------------------------------------------------------*/

typedef struct {
	void (*func)(knot_node_t *, void *);
	void *data;
} knot_zone_tree_func_t;

typedef struct {
	knot_node_t *first_node;
	knot_zone_contents_t *zone;
	knot_node_t *previous_node;
	hattrie_t *lookup_tree;
	int err;
} knot_zone_adjust_arg_t;

/*----------------------------------------------------------------------------*/

const uint8_t KNOT_ZONE_FLAGS_GEN_OLD  = 0;            /* xxxxxx00 */
const uint8_t KNOT_ZONE_FLAGS_GEN_NEW  = 1 << 0;       /* xxxxxx01 */
const uint8_t KNOT_ZONE_FLAGS_GEN_FIN  = 1 << 1;       /* xxxxxx10 */
const uint8_t KNOT_ZONE_FLAGS_GEN_MASK = 3;            /* 00000011 */
const uint8_t KNOT_ZONE_FLAGS_ANY_MASK = 4;            /* 00000100 */
const uint8_t KNOT_ZONE_FLAGS_ANY      = 4;            /* 00000100 */

/*----------------------------------------------------------------------------*/

static void tree_apply_cb(knot_node_t **node,
                                   void *data)
{
	if (node == NULL || data == NULL) {
		return;
	}

	knot_zone_tree_func_t *f = (knot_zone_tree_func_t *)data;
	f->func(*node, f->data);
}

/*----------------------------------------------------------------------------*/
/*!
 * \brief Checks if the given node can be inserted into the given zone.
 *
 * Checks if both the arguments are non-NULL and if the owner of the node
 * belongs to the zone (i.e. is a subdomain of the zone apex).
 *
 * \param zone Zone to which the node is going to be inserted.
 * \param node Node to check.
 *
 * \retval KNOT_EOK if both arguments are non-NULL and the node belongs to the
 *         zone.
 * \retval KNOT_EINVAL if either of the arguments is NULL.
 * \retval KNOT_EOUTOFZONE if the node does not belong to the zone.
 */
static int knot_zone_contents_check_node(
	const knot_zone_contents_t *contents, const knot_node_t *node)
{
	if (contents == NULL || node == NULL) {
		return KNOT_EINVAL;
	}

	// assert or just check??
	assert(contents->apex != NULL);

	if (!knot_dname_is_subdomain(node->owner,
				       knot_node_owner(contents->apex))) {
dbg_zone_exec(
		char *node_owner = knot_dname_to_str(knot_node_owner(node));
		char *apex_owner = knot_dname_to_str(contents->apex->owner);
		dbg_zone("zone: Trying to insert foreign node to a "
			 "zone. Node owner: %s, zone apex: %s\n",
			 node_owner, apex_owner);
		free(node_owner);
		free(apex_owner);
);
		return KNOT_EOUTOFZONE;
	}
	return KNOT_EOK;
}

/*----------------------------------------------------------------------------*/
/*!
 * \brief Destroys all RRSets in a node.
 *
 * This function is designed to be used in the tree-iterating functions.
 *
 * \param node Node to destroy RRSets from.
 * \param data Unused parameter.
 */
static void knot_zone_contents_destroy_node_rrsets_from_tree(
	knot_node_t **tnode, void *data)
{
	assert(tnode != NULL);
	if (*tnode == NULL) return; /* non-existent node */

	int free_rdata_dnames = (int)((intptr_t)data);
	knot_node_free_rrsets(*tnode, free_rdata_dnames);
	knot_node_free(tnode);
}

/*----------------------------------------------------------------------------*/

static const knot_node_t *knot_zone_contents_find_wildcard_child(
        knot_zone_contents_t *zone, const knot_node_t *closest_encloser)
{
	assert(zone != NULL);
	assert(closest_encloser != NULL);

	knot_dname_t *tmp = knot_dname_new_from_str("*", 1, NULL);
	CHECK_ALLOC(tmp, NULL);

	knot_dname_t *wildcard = knot_dname_cat(tmp, knot_node_owner(
							closest_encloser));
	if (wildcard == NULL) {
		free(tmp);
		return NULL;
	}

	assert(wildcard == tmp);

dbg_zone_exec_detail(
	char *name = knot_dname_to_str(knot_node_owner(closest_encloser));
	char *name2 = knot_dname_to_str(wildcard);
	dbg_zone_detail("Searching for wildcard child of %s (%s)\n", name,
			name2);
	free(name);
	free(name2);
);

	const knot_node_t *found = NULL, *ce = NULL, *prev = NULL;
	int ret = knot_zone_contents_find_dname(zone, wildcard, &found, &ce,
						&prev);

	knot_dname_free(&wildcard);

	if (ret != KNOT_ZONE_NAME_FOUND) {
		return NULL;
	} else {
		return found;
	}
}

void knot_zone_contents_insert_dname_into_table(knot_dname_t **in_dname,
                                                hattrie_t *lookup_tree)
{
	if (lookup_tree == NULL) {
		/* = Do not check duplicates. */
		return;
	}
	assert(in_dname && *in_dname);
	/* First thing - make sure dname is not duplicated. */
	knot_dname_t *found_dname = hattrie_get_dname(lookup_tree, *in_dname);
	if (found_dname != NULL && found_dname != *in_dname) {
		/* Duplicate. */
		knot_dname_release(*in_dname);
		knot_dname_retain(found_dname);
		*in_dname = found_dname;
	} else if (found_dname == NULL) {
		/* Into the tree it goes. */
		hattrie_insert_dname(lookup_tree, *in_dname);
	} else {
		assert(found_dname == *in_dname);
	}
}

/*----------------------------------------------------------------------------*/
/*!
 * \brief Adjusts one RDATA item by replacing domain name by one present in the
 *        zone.
 *
 * This function tries to find the domain name in the zone. If the name is not
 * in the zone, it does nothing. If it is there, it destroys the domain name
 * stored in the RDATA item and replaces it by pointer to the domain name from
 * the zone.
 *
 * \warning Call this function only with RDATA items which store domain names,
 *          otherwise the behaviour is undefined.
 *
 * \param rdata RDATA where the item is located.
 * \param zone Zone to which the RDATA belongs.
 * \param pos Position of the RDATA item in the RDATA.
 */
static void knot_zone_contents_adjust_rdata_dname(knot_zone_contents_t *zone,
                                                  hattrie_t *lookup_tree,
                                                  knot_node_t *node,
                                                  knot_dname_t **in_dname)
{
//	const knot_node_t *old_dname_node = (*in_dname)->node;
	knot_zone_contents_insert_dname_into_table(in_dname, lookup_tree);
//	assert((*in_dname)->node == old_dname_node || old_dname_node == NULL);

	knot_dname_t *dname = *in_dname;
	/*
	 * The case when dname.node is already set is handled here.
	 * No use to check it later.
	 */
	if (knot_dname_node(dname) != NULL
	    || !knot_dname_is_subdomain(dname, knot_node_owner(
				      knot_zone_contents_apex(zone)))) {
		// The name's node is either already set
		// or the name does not belong to the zone
		dbg_zone_detail("Name's node either set or the name "
				"does not belong to the zone (%p).\n",
				knot_dname_node(dname));
		return;
	}

	const knot_node_t *n = NULL;
	const knot_node_t *closest_encloser = NULL;
	const knot_node_t *prev = NULL;

	int ret = knot_zone_contents_find_dname(zone, dname, &n,
					      &closest_encloser, &prev);

	if (ret == KNOT_EINVAL || ret == KNOT_EOUTOFZONE) {
		// TODO: do some cleanup if needed
		dbg_zone_detail("Failed to find the name in zone: %s\n",
				knot_strerror(ret));
		return;
	}

	assert(ret != KNOT_ZONE_NAME_FOUND || n == closest_encloser);

	if (ret != KNOT_ZONE_NAME_FOUND && (closest_encloser != NULL)) {
			/*!
			 * \note There is no need to set closer encloser to the
			 *       name. We may find the possible wildcard child
			 *       right away.
			 *       Having the closest encloser saved in the dname
			 *       would disrupt the query processing algorithms
			 *       anyway.
			 */

			dbg_zone_verb("Trying to find wildcard child.\n");

			n = knot_zone_contents_find_wildcard_child(zone,
							      closest_encloser);

			if (n != NULL) {
				knot_dname_set_node(dname, (knot_node_t *)n);
				dbg_zone_exec_detail(
					char *name = knot_dname_to_str(
							    knot_node_owner(n));
					char *name2 = knot_dname_to_str(dname);
					dbg_zone_detail("Set wildcard node %s "
							"to RDATA dname %s.\n",
							name, name2);
					free(name);
					free(name2);
				);
			}
	}
}

/*----------------------------------------------------------------------------*/
/*!
 * \brief Adjusts all RDATA in the given RRSet by replacing domain names by ones
 *        present in the zone.
 *
 * This function selects the RDATA items containing a domain name (according to
 * RR type descriptor of the RRSet's type and adjusts the item using
 * knot_zone_adjust_rdata_item().
 *
 * \param rrset RRSet to adjust RDATA in.
 * \param zone Zone to which the RRSet belongs.
 */
static void knot_zone_contents_adjust_rdata_in_rrset(knot_rrset_t *rrset,
                                                     hattrie_t *lookup_tree,
                                                     knot_zone_contents_t *zone,
                                                     knot_node_t *node)
{
	knot_dname_t **dn = NULL;
	while((dn = knot_rrset_get_next_dname(rrset, dn))) {
		knot_zone_contents_adjust_rdata_dname(zone,
						      lookup_tree,
						      node,
						      dn);
	}
}

/*----------------------------------------------------------------------------*/
/*!
 * \brief Adjusts all RRSets in the given node by replacing domain names in
 *        RDATA by ones present in the zone.
 *
 * \param node         Zone node to adjust.
 * \param lookup_tree  Lookup tree for DNAME reuse.
 * \param zone         Source zone.
 */
static int knot_zone_contents_adjust_rrsets(knot_node_t *node,
                                             hattrie_t *lookup_tree,
                                             knot_zone_contents_t *zone)
{
	knot_rrset_t **rrsets = knot_node_get_rrsets_no_copy(node);
	short count = knot_node_rrset_count(node);

	assert(count == 0 || rrsets != NULL);

	for (int r = 0; r < count; ++r) {
		assert(rrsets[r] != NULL);

		/* Make sure that RRSet owner is the same as node's. */
		if (node->owner != rrsets[r]->owner)
			knot_rrset_set_owner(rrsets[r], node->owner);

		knot_rrset_dump(rrsets[r]);
		knot_zone_contents_adjust_rdata_in_rrset(rrsets[r],
		                                         lookup_tree, zone,
							 node);
		knot_rrset_t *rrsigs = rrsets[r]->rrsigs;
		if (rrsigs != NULL) {
			knot_rrset_dump(rrsigs);
			knot_zone_contents_adjust_rdata_in_rrset(rrsigs,
			                                         lookup_tree,
			                                         zone, node);
		}

		if (rrsets[r]->type == KNOT_RRTYPE_DS) {
			int ret = knot_rrset_ds_check(rrsets[r]);
			if (ret != KNOT_EOK)
				return KNOT_EMALF;
<<<<<<< HEAD
=======
			}
			/* Check that this node contains an NS RR as well. */
			/*! \todo Enable, causes some differences with BIND. */
//			if (knot_node_rrset(node, KNOT_RRTYPE_NS) == NULL) {
//				dbg_zone("DS RR without NS record.\n");
//				return KNOT_EMALF;
//			}
>>>>>>> 21d952ff
		}
	}

	return KNOT_EOK;
}

/*----------------------------------------------------------------------------*/
/*!
 * \brief Adjust normal (non NSEC3) node.
 *
 * Set:
 * - reusable DNAMEs in RDATA
 * - pointer to node stored in owner dname
 * - pointer to wildcard childs in parent nodes if applicable
 * - flags (delegation point, non-authoritative)
 * - pointer to previous node
 *
 * \param tnode  Zone node to adjust.
 * \param data   Adjusting parameters (knot_zone_adjust_arg_t *).
 */
static void knot_zone_contents_adjust_normal_node(knot_node_t **tnode,
                                                  void *data)
{
	assert(data != NULL);
	assert(tnode != NULL);

	knot_zone_adjust_arg_t *args = (knot_zone_adjust_arg_t *)data;
	knot_node_t *node = *tnode;
	hattrie_t *lookup_tree = args->lookup_tree;
	knot_zone_contents_t *zone = args->zone;

	if (args->err != KNOT_EOK)
		return;

	// remember first node

	if (args->first_node == NULL)
		args->first_node = node;

	// adjust node RR sets (domain names in RDATA)

	args->err = knot_zone_contents_adjust_rrsets(node, lookup_tree, zone);
	if (args->err != KNOT_EOK)
		return;

	knot_zone_contents_insert_dname_into_table(&node->owner, lookup_tree);

	// assure that owner has proper node

	if (knot_dname_node(knot_node_owner(node)) == NULL)
		knot_dname_set_node(knot_node_get_owner(node), node);

	// check if this node is not a wildcard child of its parent

	if (knot_dname_is_wildcard(knot_node_owner(node))) {
		assert(knot_node_parent(node) != NULL);
		knot_node_set_wildcard_child(knot_node_get_parent(node), node);
	}

	// set flags (delegation point, non-authoritative)

	if (knot_node_parent(node)
	    && (knot_node_is_deleg_point(knot_node_parent(node))
		|| knot_node_is_non_auth(knot_node_parent(node)))
	) {
		knot_node_set_non_auth(node);
	} else if (knot_node_rrset(node, KNOT_RRTYPE_NS) != NULL
		   && node != args->zone->apex) {
		knot_node_set_deleg_point(node);
	} else {
		knot_node_set_auth(node);
	}

	// set pointer to previous node

	knot_node_set_previous(node, args->previous_node);

	// update remembered previous pointer only if authoritative

	if (!knot_node_is_non_auth(node) && knot_node_rrset_count(node) > 0)
		args->previous_node = node;
}

/*----------------------------------------------------------------------------*/

/*!
 * \brief Adjust NSEC3 node.
 *
 * Set:
 * - pointer to previous node
 * - pointer to node stored in owner dname
 *
 * \param tnode  Zone node to adjust.
 * \param data   Adjusting parameters (knot_zone_adjust_arg_t *).
 */
static void knot_zone_contents_adjust_nsec3_node(knot_node_t **tnode,
                                                 void *data)
{
	assert(data != NULL);
	assert(tnode != NULL);

	knot_zone_adjust_arg_t *args = (knot_zone_adjust_arg_t *)data;
	knot_node_t *node = *tnode;

	// remember first node

	if (args->first_node == NULL)
		args->first_node = node;

	// set previous node

	knot_node_set_previous(node, args->previous_node);
	args->previous_node = node;

	// set the node owner if not set

	if (knot_dname_node(knot_node_owner(node)) == NULL)
		knot_dname_set_node(knot_node_get_owner(node), node);
}

/*----------------------------------------------------------------------------*/

static int knot_zone_contents_nsec3_name(const knot_zone_contents_t *zone,
                                         const knot_dname_t *name,
                                         knot_dname_t **nsec3_name)
{
	assert(nsec3_name != NULL);

	*nsec3_name = NULL;

	const knot_nsec3_params_t *nsec3_params =
		knot_zone_contents_nsec3params(zone);

	if (nsec3_params == NULL)
		return KNOT_ENSEC3PAR;

	uint8_t *hashed_name = NULL;
	size_t hash_size = 0;

	int res = knot_nsec3_hash(nsec3_params, name->name, name->size,
	                          &hashed_name, &hash_size);

	if (res != 0) {
		char *n = knot_dname_to_str(name);
		dbg_zone("Error while hashing name %s.\n", n);
		free(n);
		return KNOT_ECRYPTO;
	}

	dbg_zone("Hash: ");
	dbg_zone_hex((char *)hashed_name, hash_size);
	dbg_zone("\n");

	uint8_t *name_b32 = NULL;
	size_t size = base32hex_encode_alloc(hashed_name, hash_size,
					     &name_b32);

	if (size == 0) {
		char *n = knot_dname_to_str(name);
		free(n);
		free(name_b32);
		return KNOT_ECRYPTO;
	}

	assert(name_b32 != NULL);
	free(hashed_name);

	/* Will be returned to caller, make sure it is released after use. */
	*nsec3_name = knot_dname_new_from_str((char *)name_b32, size, NULL);

	free(name_b32);

	if (*nsec3_name == NULL)
		return KNOT_ERROR;

	knot_dname_to_lower(*nsec3_name);

	assert(zone->apex->owner != NULL);
	knot_dname_t *ret = knot_dname_cat(*nsec3_name, zone->apex->owner);

	if (ret == NULL) {
		knot_dname_release(*nsec3_name);
		return KNOT_ERROR;
	}

	assert(ret == *nsec3_name);

	return KNOT_EOK;
}

/*----------------------------------------------------------------------------*/
/*!
 * \brief Tries to find the given domain name in the zone tree.
 *
 * \param zone Zone to search in.
 * \param name Domain name to find.
 * \param node Found node.
 * \param previous Previous node in canonical order (i.e. the one directly
 *                 preceding \a name in canonical order, regardless if the name
 *                 is in the zone or not).
 *
 * \retval <> 0 if the domain name was found. In such case \a node holds the
 *              zone node with \a name as its owner. \a previous is set
 *              properly.
 * \retval 0 if the domain name was not found. \a node may hold any (or none)
 *           node. \a previous is set properly.
 */
static int knot_zone_contents_find_in_tree(knot_zone_tree_t *tree,
                                           const knot_dname_t *name,
                                           knot_node_t **node,
                                           knot_node_t **previous)
{
	assert(tree != NULL);
	assert(name != NULL);
	assert(node != NULL);
	assert(previous != NULL);

	knot_node_t *found = NULL, *prev = NULL;

	int exact_match = knot_zone_tree_get_less_or_equal(tree, name, &found,
							   &prev);

	assert(exact_match >= 0);
	*node = found;
	*previous = prev;

	return exact_match;
}

/*----------------------------------------------------------------------------*/

static int knot_zc_nsec3_parameters_match(const knot_rrset_t *rrset,
                                          const knot_nsec3_params_t *params,
                                          size_t rdata_pos)
{
	assert(rrset != NULL && params != NULL);

	dbg_zone_detail("RDATA algo: %u, iterations: %u, salt length: %u, salt:"
			" %.*s\n",
			knot_rrset_rdata_nsec3_algorithm(rrset, rdata_pos),
			knot_rrset_rdata_nsec3_iterations(rrset, rdata_pos),
			knot_rrset_rdata_nsec3_salt_length(rrset, rdata_pos),
			knot_rrset_rdata_nsec3_salt_length(rrset, rdata_pos),
			knot_rrset_rdata_nsec3_salt(rrset, rdata_pos));
	dbg_zone_detail("NSEC3PARAM algo: %u, iterations: %u, salt length: %u, "
			"salt: %.*s\n",  params->algorithm, params->iterations,
			params->salt_length, params->salt_length, params->salt);

	return (knot_rrset_rdata_nsec3_algorithm(rrset, rdata_pos) == params->algorithm
		&& knot_rrset_rdata_nsec3_iterations(rrset, rdata_pos) == params->iterations
		&& knot_rrset_rdata_nsec3_salt_length(rrset, rdata_pos) == params->salt_length
		&& strncmp((const char *)knot_rrset_rdata_nsec3_salt(rrset, rdata_pos),
			   (const char *)params->salt, params->salt_length)
		   == 0);
}

/*----------------------------------------------------------------------------*/
/* API functions                                                              */
/*----------------------------------------------------------------------------*/

knot_zone_contents_t *knot_zone_contents_new(knot_node_t *apex,
                                             struct knot_zone *zone)
{
	knot_zone_contents_t *contents = (knot_zone_contents_t *)
				      calloc(1, sizeof(knot_zone_contents_t));
	if (contents == NULL) {
		ERR_ALLOC_FAILED;
		return NULL;
	}

	contents->apex = apex;
	contents->zone = zone;
	knot_node_set_zone(apex, contents->zone);
	contents->node_count = 1;

	dbg_zone_verb("Creating tree for normal nodes.\n");
	contents->nodes = knot_zone_tree_create();
	if (contents->nodes == NULL) {
		ERR_ALLOC_FAILED;
		goto cleanup;
	}

	dbg_zone_verb("Creating tree for NSEC3 nodes.\n");
	contents->nsec3_nodes = knot_zone_tree_create();
	if (contents->nsec3_nodes == NULL) {
		ERR_ALLOC_FAILED;
		goto cleanup;
	}

	/* Initialize NSEC3 params */
	dbg_zone_verb("Initializing NSEC3 parameters.\n");
	contents->nsec3_params.algorithm = 0;
	contents->nsec3_params.flags = 0;
	contents->nsec3_params.iterations = 0;
	contents->nsec3_params.salt_length = 0;
	contents->nsec3_params.salt = NULL;

	dbg_zone_verb("Inserting apex into the zone tree.\n");
	if (knot_zone_tree_insert(contents->nodes, apex) != KNOT_EOK) {
		dbg_zone("Failed to insert apex to the zone tree.\n");
		goto cleanup;
	}

	return contents;

cleanup:
	dbg_zone_verb("Cleaning up.\n");
	free(contents->nodes);
	free(contents->nsec3_nodes);
	free(contents);
	return NULL;
}

/*----------------------------------------------------------------------------*/

int knot_zone_contents_gen_is_old(const knot_zone_contents_t *contents)
{
	return ((contents->flags & KNOT_ZONE_FLAGS_GEN_MASK)
		== KNOT_ZONE_FLAGS_GEN_OLD);
}

/*----------------------------------------------------------------------------*/

int knot_zone_contents_gen_is_new(const knot_zone_contents_t *contents)
{
	return ((contents->flags & KNOT_ZONE_FLAGS_GEN_MASK)
		== KNOT_ZONE_FLAGS_GEN_NEW);
}

/*----------------------------------------------------------------------------*/

int knot_zone_contents_gen_is_finished(const knot_zone_contents_t *contents)
{
	return ((contents->flags & KNOT_ZONE_FLAGS_GEN_MASK)
		== KNOT_ZONE_FLAGS_GEN_FIN);
}

/*----------------------------------------------------------------------------*/

void knot_zone_contents_set_gen_old(knot_zone_contents_t *contents)
{
	contents->flags &= ~KNOT_ZONE_FLAGS_GEN_MASK;
	contents->flags |= KNOT_ZONE_FLAGS_GEN_OLD;
}

/*----------------------------------------------------------------------------*/

void knot_zone_contents_set_gen_new(knot_zone_contents_t *contents)
{
	contents->flags &= ~KNOT_ZONE_FLAGS_GEN_MASK;
	contents->flags |= KNOT_ZONE_FLAGS_GEN_NEW;
}

/*----------------------------------------------------------------------------*/

void knot_zone_contents_set_gen_new_finished(knot_zone_contents_t *contents)
{
	contents->flags &= ~KNOT_ZONE_FLAGS_GEN_MASK;
	contents->flags |= KNOT_ZONE_FLAGS_GEN_FIN;
}

/*----------------------------------------------------------------------------*/

int knot_zone_contents_any_disabled(const knot_zone_contents_t *contents)
{
	return ((contents->flags & KNOT_ZONE_FLAGS_ANY_MASK)
		== KNOT_ZONE_FLAGS_ANY);
}

/*----------------------------------------------------------------------------*/

void knot_zone_contents_disable_any(knot_zone_contents_t *contents)
{
	contents->flags |= KNOT_ZONE_FLAGS_ANY;
}

/*----------------------------------------------------------------------------*/

void knot_zone_contents_enable_any(knot_zone_contents_t *contents)
{
	contents->flags &= ~KNOT_ZONE_FLAGS_ANY_MASK;
}

/*----------------------------------------------------------------------------*/

uint16_t knot_zone_contents_class(const knot_zone_contents_t *contents)
{
	if (contents == NULL || contents->apex == NULL
	    || knot_node_rrset(contents->apex, KNOT_RRTYPE_SOA) == NULL) {
		return KNOT_EINVAL;
	}

	return knot_rrset_class(knot_node_rrset(contents->apex,
						KNOT_RRTYPE_SOA));
}

/*----------------------------------------------------------------------------*/

int knot_zone_contents_add_node(knot_zone_contents_t *zone,
                                  knot_node_t *node, int create_parents,
                                  uint8_t flags)
{
	if (zone == NULL || node == NULL) {
		return KNOT_EINVAL;
	}

dbg_zone_exec_detail(
	char *name = knot_dname_to_str(knot_node_owner(node));
	dbg_zone_detail("Adding node to zone: %s.\n", name);
	free(name);
);

	int ret = 0;
	if ((ret = knot_zone_contents_check_node(zone, node)) != 0) {
		dbg_zone("Node check failed.\n");
		return ret;
	}

	ret = knot_zone_tree_insert(zone->nodes, node);
	if (ret != KNOT_EOK) {
		dbg_zone("Failed to insert node into zone tree.\n");
		return ret;
	}

	knot_node_set_zone(node, zone->zone);

	++zone->node_count;

	if (!create_parents) {
		return KNOT_EOK;
	}

	dbg_zone_detail("Creating parents of the node.\n");

	knot_dname_t *chopped =
		knot_dname_left_chop(knot_node_owner(node));
	if(chopped == NULL) {
		/* Root domain and root domain only. */
		assert(node->owner && node->owner->labels &&
		       node->owner->labels[0] == 0);
		return KNOT_EOK;
	}

	if (knot_dname_compare(knot_node_owner(zone->apex), chopped) == 0) {
		dbg_zone_detail("Zone apex is the parent.\n");
		knot_node_set_parent(node, zone->apex);

		// check if the node is not wildcard child of the parent
		if (knot_dname_is_wildcard(
				knot_node_owner(node))) {
			knot_node_set_wildcard_child(zone->apex, node);
		}
	} else {
		knot_node_t *next_node;
		while ((next_node
		      = knot_zone_contents_get_node(zone, chopped)) == NULL &&
			chopped != NULL) {
			/* Adding new dname to zone + add to table. */
			dbg_zone_detail("Creating new node.\n");

			assert(chopped);
			next_node = knot_node_new(chopped, NULL, flags);
			if (next_node == NULL) {
				/* Directly discard. */
				knot_dname_free(&chopped);
				return KNOT_ENOMEM;
			}
			//TODO possible leak
//			ret = knot_zone_contents_solve_node_dnames(zone,
//								   next_node);
//			if (ret != KNOT_EOK) {
//				knot_node_free(&next_node);
//				knot_dname_release(chopped);
//			}

			if (next_node->owner != chopped) {
				/* Node owner was in RDATA */
				knot_dname_release(chopped);
				knot_dname_retain(next_node->owner);
				chopped = next_node->owner;
			}

			assert(knot_zone_contents_find_node(zone, chopped)
			       == NULL);
			assert(knot_node_owner(next_node) == chopped);

			dbg_zone_detail("Inserting new node to zone tree.\n");

			ret = knot_zone_tree_insert(zone->nodes,
						      next_node);
			if (ret != KNOT_EOK) {
				dbg_zone("Failed to insert new node "
					 "to zone tree.\n");
				/*! \todo Delete the node?? */
				/* Directly discard. */
				knot_dname_release(chopped);
				return ret;
			}

			// set parent
			knot_node_set_parent(node, next_node);

			// set zone
			knot_node_set_zone(next_node, zone->zone);

			// check if the node is not wildcard child of the parent
			if (knot_dname_is_wildcard(
					knot_node_owner(node))) {
				knot_node_set_wildcard_child(next_node, node);
			}

			++zone->node_count;

			dbg_zone_detail("Next parent.\n");
			node = next_node;
			knot_dname_t *chopped_last = chopped;
			chopped = knot_dname_left_chop(chopped);

			/* Release last chop, reference is already stored
			 * in next_node.
			 */
			knot_dname_release(chopped_last);

		}
		// set the found parent (in the zone) as the parent of the last
		// inserted node
		assert(knot_node_parent(node) == NULL);
		knot_node_set_parent(node, next_node);

		dbg_zone_detail("Created all parents.\n");
	}

	/* Directly discard. */
	/*! \todo This may be double-release. */
	knot_dname_release(chopped);

	return KNOT_EOK;
}

/*----------------------------------------------------------------------------*/

int knot_zone_contents_create_node(knot_zone_contents_t *contents,
                                   const knot_rrset_t *rr,
                                   knot_node_t **node)
{
	if (contents == NULL || rr == NULL || node == NULL) {
		return KNOT_EINVAL;
	}

	*node = knot_node_new(rr->owner, NULL, 0);
	if (*node == NULL) {
		return KNOT_ENOMEM;
	}

	/* Add to the proper tree. */
	int ret = KNOT_EOK;
	if (knot_rrset_is_nsec3rel(rr)) {
		ret = knot_zone_contents_add_nsec3_node(contents, *node, 1, 0);
	} else {
		ret = knot_zone_contents_add_node(contents, *node, 1, 0);
	}

	if (ret != KNOT_EOK) {
		dbg_xfrin("Failed to add new node to zone contents.\n");
		knot_node_free(node);
		return ret;
	}

	return ret;
}

/*----------------------------------------------------------------------------*/

int knot_zone_contents_add_rrset(knot_zone_contents_t *zone,
                                 knot_rrset_t *rrset, knot_node_t **node,
                                 knot_rrset_dupl_handling_t dupl)
{
	if (zone == NULL || rrset == NULL || zone->apex == NULL
	    || zone->apex->owner == NULL || node == NULL) {
		return KNOT_EINVAL;
	}

dbg_zone_exec_detail(
	char *name = knot_dname_to_str(knot_rrset_owner(rrset));
	dbg_zone_detail("Adding RRSet to zone contents: %s, type %d\n",
			name, knot_rrset_type(rrset));
	free(name);
);

	// check if the RRSet belongs to the zone
	if (knot_dname_compare(knot_rrset_owner(rrset),
				 zone->apex->owner) != 0
	    && !knot_dname_is_subdomain(knot_rrset_owner(rrset),
					  zone->apex->owner)) {
		return KNOT_EOUTOFZONE;
	}

	if ((*node) == NULL
	    && (*node = knot_zone_contents_get_node(zone,
				    knot_rrset_owner(rrset))) == NULL) {
		return KNOT_ENONODE;
	}

	assert(*node != NULL);

	// add all domain names from the RRSet to domain name table
	int rc;

	/*! \todo REMOVE RRSET */
	if (dupl == KNOT_RRSET_DUPL_MERGE) {
		rc = knot_node_add_rrset(*node, rrset);
	} else {
		rc = knot_node_add_rrset_no_merge(*node, rrset);
	}

	if (rc < 0) {
		dbg_zone("Failed to add RRSet to node.\n");
		return rc;
	}

	int ret = rc;

	dbg_zone_detail("RRSet OK (%d).\n", ret);
	return ret;
}

/*----------------------------------------------------------------------------*/

int knot_zone_contents_add_rrsigs(knot_zone_contents_t *zone,
                                  knot_rrset_t *rrsigs,
                                  knot_rrset_t **rrset,
                                  knot_node_t **node,
                                  knot_rrset_dupl_handling_t dupl)
{
	dbg_zone_verb("Adding RRSIGs to zone contents.\n");

	if (zone == NULL || rrsigs == NULL || rrset == NULL || node == NULL
	    || zone->apex == NULL || zone->apex->owner == NULL) {
dbg_zone_exec(
		dbg_zone("Parameters: zone=%p, rrsigs=%p, rrset=%p, "
			 "node=%p\n", zone, rrsigs, rrset, node);
		if (zone != NULL) {
			dbg_zone("zone->apex=%p\n", zone->apex);
			if (zone->apex != NULL) {
				dbg_zone("zone->apex->owner=%p\n",
						zone->apex->owner);
			}
		}
);
		return KNOT_EINVAL;
	}

	// check if the RRSet belongs to the zone
	if (*rrset != NULL
	    && knot_dname_compare(knot_rrset_owner(*rrset),
				    zone->apex->owner) != 0
	    && !knot_dname_is_subdomain(knot_rrset_owner(*rrset),
					  zone->apex->owner)) {
		return KNOT_EOUTOFZONE;
	}

	// check if the RRSIGs belong to the RRSet
	if (*rrset != NULL
	    && (knot_dname_compare(knot_rrset_owner(rrsigs),
				     knot_rrset_owner(*rrset)) != 0)) {
		dbg_zone("RRSIGs do not belong to the given RRSet.\n");
		return KNOT_EINVAL;
	}

	// if no RRSet given, try to find the right RRSet
	if (*rrset == NULL) {
		// even no node given
		// find proper node
		knot_node_t *(*get_node)(const knot_zone_contents_t *,
					   const knot_dname_t *)
		    = (knot_rrset_rdata_rrsig_type_covered(rrsigs) == KNOT_RRTYPE_NSEC3)
		       ? knot_zone_contents_get_nsec3_node
		       : knot_zone_contents_get_node;

		if (*node == NULL
		    && (*node = get_node(
				   zone, knot_rrset_owner(rrsigs))) == NULL) {
			dbg_zone("Failed to find node for RRSIGs.\n");
			return KNOT_ENONODE;
		}

		assert(*node != NULL);

		// find the RRSet in the node
		// take only the first RDATA from the RRSIGs
		dbg_zone_detail("Finding RRSet for type %d\n",
				knot_rrset_rdata_rrsig_type_covered(rrsigs));
		*rrset = knot_node_get_rrset(
			     *node, knot_rrset_rdata_rrsig_type_covered(rrsigs));
		if (*rrset == NULL) {
			dbg_zone("Failed to find RRSet for RRSIGs.\n");
			return KNOT_ENORRSET;
		}
	}

	assert(*rrset != NULL);

	int rc;
	int ret = KNOT_EOK;

	rc = knot_rrset_add_rrsigs(*rrset, rrsigs, dupl);
	if (rc < 0) {
		dbg_zone("Failed to add RRSIGs to RRSet.\n");
		return rc;
	} else if (rc > 0) {
		assert(dupl == KNOT_RRSET_DUPL_MERGE ||
		       dupl == KNOT_RRSET_DUPL_SKIP);
		ret = 1;
	}

	dbg_zone_detail("RRSIGs OK\n");
	return ret;
}

/*----------------------------------------------------------------------------*/

int knot_zone_contents_add_nsec3_node(knot_zone_contents_t *zone,
                                        knot_node_t *node, int create_parents,
                                        uint8_t flags)
{
	UNUSED(create_parents);
	UNUSED(flags);

	if (zone == NULL || node == NULL) {
		return KNOT_EINVAL;
	}

	int ret = 0;
	if ((ret = knot_zone_contents_check_node(zone, node)) != 0) {
		dbg_zone("Failed node check: %s\n", knot_strerror(ret));
		return ret;
	}

	// how to know if this is successfull??
	ret = knot_zone_tree_insert(zone->nsec3_nodes, node);
	if (ret != KNOT_EOK) {
		dbg_zone("Failed to insert node into NSEC3 tree: %s.\n",
			 knot_strerror(ret));
		return ret;
	}

	// no parents to be created, the only parent is the zone apex
	// set the apex as the parent of the node
	knot_node_set_parent(node, zone->apex);

	// set the zone to the node
	knot_node_set_zone(node, zone->zone);

	// cannot be wildcard child, so nothing to be done

	return KNOT_EOK;
}

/*----------------------------------------------------------------------------*/

int knot_zone_contents_add_nsec3_rrset(knot_zone_contents_t *zone,
                                         knot_rrset_t *rrset,
                                         knot_node_t **node,
                                         knot_rrset_dupl_handling_t dupl)
{
	if (zone == NULL || rrset == NULL || zone->apex == NULL
	    || zone->apex->owner == NULL || node == NULL) {
		return KNOT_EINVAL;
	}

	// check if the RRSet belongs to the zone
	if (knot_dname_compare(knot_rrset_owner(rrset),
				 zone->apex->owner) != 0
	    && !knot_dname_is_subdomain(knot_rrset_owner(rrset),
					  zone->apex->owner)) {
		return KNOT_EOUTOFZONE;
	}

	if ((*node) == NULL
	    && (*node = knot_zone_contents_get_nsec3_node(
			      zone, knot_rrset_owner(rrset))) == NULL) {
		return KNOT_ENONODE;
	}

	assert(*node != NULL);
	int rc;

	/*! \todo REMOVE RRSET */
	if (dupl == KNOT_RRSET_DUPL_MERGE) {
		rc = knot_node_add_rrset(*node, rrset);
	} else {
		rc = knot_node_add_rrset_no_merge(*node, rrset);
	}

	if (rc < 0) {
		return rc;
	}

	int ret = rc;

	dbg_zone_detail("NSEC3 OK\n");
	return ret;
}

/*----------------------------------------------------------------------------*/

int knot_zone_contents_remove_node(knot_zone_contents_t *contents,
	const knot_node_t *node, knot_node_t **removed_tree)
{
	if (contents == NULL || node == NULL) {
		return KNOT_EINVAL;
	}

	const knot_dname_t *owner = knot_node_owner(node);

dbg_zone_exec_verb(
	char *name = knot_dname_to_str(owner);
	dbg_zone_verb("Removing zone node: %s\n", name);
	free(name);
);

	// 2) remove the node from the zone tree
	*removed_tree = NULL;
	int ret = knot_zone_tree_remove(contents->nodes, owner, removed_tree);
	if (ret != KNOT_EOK) {
		return KNOT_ENONODE;
	}

	return KNOT_EOK;
}

/*----------------------------------------------------------------------------*/

int knot_zone_contents_remove_nsec3_node(knot_zone_contents_t *contents,
	const knot_node_t *node, knot_node_t **removed)
{
	if (contents == NULL || node == NULL) {
		return KNOT_EINVAL;
	}

	const knot_dname_t *owner = knot_node_owner(node);

	// remove the node from the zone tree
	*removed = NULL;
	int ret = knot_zone_tree_remove(contents->nsec3_nodes, owner, removed);
	if (ret != KNOT_EOK) {
		return KNOT_ENONODE;
	}

	return KNOT_EOK;
}

/*----------------------------------------------------------------------------*/

knot_node_t *knot_zone_contents_get_node(const knot_zone_contents_t *zone,
				    const knot_dname_t *name)
{
	if (zone == NULL || name == NULL) {
		return NULL;
	}

	knot_node_t *n;
	int ret = knot_zone_tree_get(zone->nodes, name, &n);
	if (ret != KNOT_EOK) {
		dbg_zone("Failed to find name in the zone tree.\n");
		return NULL;
	}

	return n;
}

/*----------------------------------------------------------------------------*/

knot_node_t *knot_zone_contents_get_nsec3_node(
	const knot_zone_contents_t *zone, const knot_dname_t *name)
{
	if (zone == NULL || name == NULL) {
		return NULL;
	}

	knot_node_t *n;
	int ret = knot_zone_tree_get(zone->nsec3_nodes, name, &n);

	if (ret != KNOT_EOK) {
		dbg_zone("Failed to find NSEC3 name in the zone tree."
				  "\n");
		return NULL;
	}

	return n;
}

/*----------------------------------------------------------------------------*/

const knot_node_t *knot_zone_contents_find_node(
	const knot_zone_contents_t *zone,const knot_dname_t *name)
{
	return knot_zone_contents_get_node(zone, name);
}

/*----------------------------------------------------------------------------*/

int knot_zone_contents_find_dname(const knot_zone_contents_t *zone,
                           const knot_dname_t *name,
                           const knot_node_t **node,
                           const knot_node_t **closest_encloser,
                           const knot_node_t **previous)
{
	if (zone == NULL || name == NULL || node == NULL
	    || closest_encloser == NULL || previous == NULL
	    || zone->apex == NULL || zone->apex->owner == NULL) {
		return KNOT_EINVAL;
	}

dbg_zone_exec_verb(
	char *name_str = knot_dname_to_str(name);
	char *zone_str = knot_dname_to_str(zone->apex->owner);
	dbg_zone_verb("Searching for name %s in zone %s...\n",
		      name_str, zone_str);
	free(name_str);
	free(zone_str);
);

	if (knot_dname_compare(name, zone->apex->owner) == 0) {
		*node = zone->apex;
		*closest_encloser = *node;
		return KNOT_ZONE_NAME_FOUND;
	}

	if (!knot_dname_is_subdomain(name, zone->apex->owner)) {
		*node = NULL;
		*closest_encloser = NULL;
		return KNOT_EOUTOFZONE;
	}

	knot_node_t *found = NULL, *prev = NULL;

	int exact_match = knot_zone_contents_find_in_tree(zone->nodes, name,
							    &found, &prev);
	assert(exact_match >= 0);
	*node = found;
	*previous = prev;

dbg_zone_exec_detail(
	char *name_str = (*node) ? knot_dname_to_str((*node)->owner)
				 : "(nil)";
	char *name_str2 = (*previous != NULL)
			  ? knot_dname_to_str((*previous)->owner)
			  : "(nil)";
dbg_zone_detail("Search function returned %d, node %s (%p) and prev: %s (%p)\n",
			exact_match, name_str, *node, name_str2, *previous);

	if (*node) {
		free(name_str);
	}
	if (*previous != NULL) {
		free(name_str2);
	}
);
	// there must be at least one node with domain name less or equal to
	// the searched name if the name belongs to the zone (the root)
	if (*node == NULL && *previous == NULL) {
		return KNOT_EOUTOFZONE;
	}

	/* This function was quite out of date. The find_in_tree() function
	 * may return NULL in the 'found' field, so we cannot search for the
	 * closest encloser from this node.
	 */

	if (exact_match) {
		*closest_encloser = *node;
	} else {
		*closest_encloser = *previous;
		assert(*closest_encloser != NULL);

		int matched_labels = knot_dname_matched_labels(
				knot_node_owner((*closest_encloser)), name);
		while (matched_labels < knot_dname_label_count(
				knot_node_owner((*closest_encloser)))) {
			(*closest_encloser) =
				knot_node_parent((*closest_encloser));
			assert(*closest_encloser);
		}
	}
dbg_zone_exec(
	char *n = knot_dname_to_str(knot_node_owner((*closest_encloser)));
	dbg_zone_detail("Closest encloser: %s\n", n);
	free(n);
);

	dbg_zone_verb("find_dname() returning %d\n", exact_match);

	return (exact_match)
	       ? KNOT_ZONE_NAME_FOUND
	       : KNOT_ZONE_NAME_NOT_FOUND;
}

/*----------------------------------------------------------------------------*/

knot_node_t *knot_zone_contents_get_previous(
	const knot_zone_contents_t *zone, const knot_dname_t *name)
{
	if (zone == NULL || name == NULL) {
		return NULL;
	}

	knot_node_t *found = NULL, *prev = NULL;

	int exact_match = knot_zone_contents_find_in_tree(zone->nodes, name,
							    &found, &prev);
	assert(exact_match >= 0);
	assert(prev != NULL);

	return prev;
}

/*----------------------------------------------------------------------------*/

const knot_node_t *knot_zone_contents_find_previous(
	const knot_zone_contents_t *zone, const knot_dname_t *name)
{
	return knot_zone_contents_get_previous(zone, name);
}

/*----------------------------------------------------------------------------*/

knot_node_t *knot_zone_contents_get_previous_nsec3(
	const knot_zone_contents_t *zone, const knot_dname_t *name)
{
	if (zone == NULL || name == NULL) {
		return NULL;
	}

	knot_node_t *found = NULL, *prev = NULL;

	int exact_match = knot_zone_contents_find_in_tree(zone->nsec3_nodes,
							   name, &found, &prev);
	assert(exact_match >= 0);
	assert(prev != NULL);

	return prev;
}

/*----------------------------------------------------------------------------*/

const knot_node_t *knot_zone_contents_find_previous_nsec3(
	const knot_zone_contents_t *zone, const knot_dname_t *name)
{
	return knot_zone_contents_get_previous(zone, name);
}

/*----------------------------------------------------------------------------*/

const knot_node_t *knot_zone_contents_find_nsec3_node(
	const knot_zone_contents_t *zone, const knot_dname_t *name)
{
	return knot_zone_contents_get_nsec3_node(zone, name);
}

/*----------------------------------------------------------------------------*/

int knot_zone_contents_find_nsec3_for_name(const knot_zone_contents_t *zone,
                                    const knot_dname_t *name,
                                    const knot_node_t **nsec3_node,
                                    const knot_node_t **nsec3_previous)
{
	if (zone == NULL || name == NULL
	    || nsec3_node == NULL || nsec3_previous == NULL) {
		return KNOT_EINVAL;
	}

	knot_dname_t *nsec3_name = NULL;
	int ret = knot_zone_contents_nsec3_name(zone, name, &nsec3_name);

	if (ret != KNOT_EOK) {
		return ret;
	}

	// check if the NSEC3 tree is not empty
	if (knot_zone_tree_weight(zone->nsec3_nodes) == 0) {
		dbg_zone("NSEC3 tree is empty.\n");
		knot_dname_release(nsec3_name);
		return KNOT_ENSEC3CHAIN;
	}

dbg_zone_exec_verb(
	char *n = knot_dname_to_str(nsec3_name);
	dbg_zone_verb("NSEC3 node name: %s.\n", n);
	free(n);
);

	const knot_node_t *found = NULL, *prev = NULL;

	// create dummy node to use for lookup
	int exact_match = knot_zone_tree_find_less_or_equal(
		zone->nsec3_nodes, nsec3_name, &found, &prev);
	assert(exact_match >= 0);

	knot_dname_release(nsec3_name);

dbg_zone_exec_detail(
	if (found) {
		char *n = knot_dname_to_str(found->owner);
		dbg_zone_detail("Found NSEC3 node: %s.\n", n);
		free(n);
	} else {
		dbg_zone_detail("Found no NSEC3 node.\n");
	}

	if (prev) {
		assert(prev->owner);
		char *n = knot_dname_to_str(prev->owner);
		dbg_zone_detail("Found previous NSEC3 node: %s.\n", n);
		free(n);
	} else {
		dbg_zone_detail("Found no previous NSEC3 node.\n");
	}
);
	*nsec3_node = found;

	// This check cannot be used now, the function returns proper return
	// value if the node was not found
//	if (*nsec3_node == NULL) {
//		// there is no NSEC3 node even if there should be
//		return KNOT_ENSEC3CHAIN;
//	}

	if (prev == NULL) {
		// either the returned node is the root of the tree, or it is
		// the leftmost node in the tree; in both cases node was found
		// set the previous node of the found node
		assert(exact_match);
		assert(*nsec3_node != NULL);
		*nsec3_previous = knot_node_previous(*nsec3_node);
	} else {
		*nsec3_previous = prev;
	}

	dbg_zone_verb("find_nsec3_for_name() returning %d\n", exact_match);

	/* The previous may be from wrong NSEC3 chain. Search for previous
	 * from the right chain. Check iterations, hash algorithm and salt
	 * values and compare them to the ones from NSEC3PARAM.
	 */
	const knot_rrset_t *nsec3_rrset = knot_node_rrset(*nsec3_previous,
							  KNOT_RRTYPE_NSEC3);
	assert(nsec3_rrset);
	const knot_node_t *original_prev = *nsec3_previous;

	int match = 0;

	while (nsec3_rrset && !match) {
		for (uint16_t i = 0;
		     i < knot_rrset_rdata_rr_count(nsec3_rrset) && !match;
		     i++) {
			if (knot_zc_nsec3_parameters_match(nsec3_rrset,
							    &zone->nsec3_params,
							    i)) {
				/* Matching NSEC3PARAM match at position nr.: i. */
				match = 1;
			}
		}

		if (match) {
			break;
		}

		/* This RRSET was not a match, try the one from previous node. */
		*nsec3_previous = knot_node_previous(*nsec3_previous);
		nsec3_rrset = knot_node_rrset(*nsec3_previous,
					      KNOT_RRTYPE_NSEC3);
		dbg_zone_exec_detail(
		char *name = (*nsec3_previous)
				? knot_dname_to_str(
					  knot_node_owner(*nsec3_previous))
				: "none";
		dbg_zone_detail("Previous node: %s, checking parameters...\n",
				name);
		if (*nsec3_previous) {
			free(name);
		}
);
		if (*nsec3_previous == original_prev || nsec3_rrset == NULL) {
			// cycle
			*nsec3_previous = NULL;
			break;
		}
	}

	return (exact_match)
	       ? KNOT_ZONE_NAME_FOUND
	       : KNOT_ZONE_NAME_NOT_FOUND;
}

/*----------------------------------------------------------------------------*/

const knot_node_t *knot_zone_contents_apex(
	const knot_zone_contents_t *zone)
{
	if (zone == NULL) {
		return NULL;
	}

	return zone->apex;
}

/*----------------------------------------------------------------------------*/

knot_node_t *knot_zone_contents_get_apex(const knot_zone_contents_t *zone)
{
	if (zone == NULL) {
		return NULL;
	}

	return zone->apex;
}

/*----------------------------------------------------------------------------*/

typedef void (*adjust_callback_t)(knot_node_t **node, void *data);

static int knot_zone_contents_adjust_nodes(knot_zone_tree_t *nodes,
                                           knot_zone_adjust_arg_t *adjust_arg,
                                           adjust_callback_t callback)
{
	assert(nodes);
	assert(adjust_arg);
	assert(callback);

	adjust_arg->err = KNOT_EOK;
	adjust_arg->first_node = NULL;
	adjust_arg->previous_node = NULL;

	hattrie_build_index(nodes);
	int result = knot_zone_tree_apply_inorder(nodes, callback, adjust_arg);
	assert(result == KNOT_EOK);

	knot_node_set_previous(adjust_arg->first_node,
	                       adjust_arg->previous_node);

	return adjust_arg->err;
}

/*----------------------------------------------------------------------------*/

int knot_zone_contents_adjust(knot_zone_contents_t *zone,
                              knot_node_t **first_nsec3_node,
                              knot_node_t **last_nsec3_node, int dupl_check)
{
	if (zone == NULL)
		return KNOT_EINVAL;

	// adjusting parameters

	hattrie_t *lookup_tree = NULL;
	if (dupl_check) {
		lookup_tree = hattrie_create();
		if (lookup_tree == NULL)
			return KNOT_ENOMEM;
	}

	knot_zone_adjust_arg_t adjust_arg = { 0 };
	adjust_arg.zone = zone;
	adjust_arg.lookup_tree = lookup_tree;

	int result;

	// adjust NSEC3 nodes

	result = knot_zone_contents_adjust_nodes(zone->nsec3_nodes, &adjust_arg,
	                                 knot_zone_contents_adjust_nsec3_node);
	if (result != KNOT_EOK) {
		hattrie_free(lookup_tree);
		return result;
	}

	// optional output for NSEC3 nodes

	if (first_nsec3_node)
		*first_nsec3_node = adjust_arg.first_node;

	if (last_nsec3_node)
		*last_nsec3_node = adjust_arg.previous_node;

	// adjust normal nodes

	result = knot_zone_contents_adjust_nodes(zone->nodes, &adjust_arg,
	                                knot_zone_contents_adjust_normal_node);
	if (result != KNOT_EOK) {
		hattrie_free(lookup_tree);
		return result;
	}

	assert(zone->apex == adjust_arg.first_node);

	// cleanup

	hattrie_free(lookup_tree);

	return KNOT_EOK;
}

/*----------------------------------------------------------------------------*/

int knot_zone_contents_load_nsec3param(knot_zone_contents_t *zone)
{
	if (zone == NULL || zone->apex == NULL) {
		return KNOT_EINVAL;
	}

	const knot_rrset_t *rrset = knot_node_rrset(zone->apex,
						    KNOT_RRTYPE_NSEC3PARAM);

	if (rrset != NULL) {
		int r = knot_nsec3_params_from_wire(&zone->nsec3_params, rrset);
		if (r != KNOT_EOK) {
			dbg_zone("Failed to load NSEC3PARAM (%s).\n",
			         knot_strerror(r));
			return r;
		}
	} else {
		memset(&zone->nsec3_params, 0, sizeof(knot_nsec3_params_t));
	}

	return KNOT_EOK;
}

/*----------------------------------------------------------------------------*/

int knot_zone_contents_nsec3_enabled(const knot_zone_contents_t *zone)
{
	if (zone == NULL) {
		return KNOT_EINVAL;
	}

	return (zone->nsec3_params.algorithm != 0
		&& knot_zone_tree_weight(zone->nsec3_nodes) != 0);
}

/*----------------------------------------------------------------------------*/

const knot_nsec3_params_t *knot_zone_contents_nsec3params(
	const knot_zone_contents_t *zone)
{
	if (zone == NULL) {
		return NULL;
	}

	if (knot_zone_contents_nsec3_enabled(zone)) {
		return &zone->nsec3_params;
	} else {
		return NULL;
	}
}

/*----------------------------------------------------------------------------*/

int knot_zone_contents_tree_apply_inorder(knot_zone_contents_t *zone,
			      void (*function)(knot_node_t *node, void *data),
                              void *data)
{
	if (zone == NULL) {
		return KNOT_EINVAL;
	}

	knot_zone_tree_func_t f;
	f.func = function;
	f.data = data;

	return knot_zone_tree_apply_inorder(zone->nodes,
						    tree_apply_cb, &f);
}

/*----------------------------------------------------------------------------*/

int knot_zone_contents_tree_apply_inorder_reverse(
	knot_zone_contents_t *zone,
	void (*function)(knot_node_t *node, void *data), void *data)
{
	if (zone == NULL) {
		return KNOT_EINVAL;
	}

	knot_zone_tree_func_t f;
	f.func = function;
	f.data = data;

	return knot_zone_tree_apply_recursive(zone->nodes,
						  tree_apply_cb, &f);
}

/*----------------------------------------------------------------------------*/

int knot_zone_contents_nsec3_apply_inorder(knot_zone_contents_t *zone,
			      void (*function)(knot_node_t *node, void *data),
                              void *data)
{
	if (zone == NULL) {
		return KNOT_EINVAL;
	}

	knot_zone_tree_func_t f;
	f.func = function;
	f.data = data;

	return knot_zone_tree_apply_inorder(
			zone->nsec3_nodes, tree_apply_cb, &f);
}

/*----------------------------------------------------------------------------*/

int knot_zone_contents_nsec3_apply_inorder_reverse(
	knot_zone_contents_t *zone,
	void (*function)(knot_node_t *node, void *data), void *data)
{
	if (zone == NULL) {
		return KNOT_EINVAL;
	}

	knot_zone_tree_func_t f;
	f.func = function;
	f.data = data;

	return knot_zone_tree_apply_recursive(
			zone->nsec3_nodes, tree_apply_cb, &f);
}

/*----------------------------------------------------------------------------*/

knot_zone_tree_t *knot_zone_contents_get_nodes(
		knot_zone_contents_t *contents)
{
	return contents->nodes;
}

/*----------------------------------------------------------------------------*/

knot_zone_tree_t *knot_zone_contents_get_nsec3_nodes(
		knot_zone_contents_t *contents)
{
	return contents->nsec3_nodes;
}

/*----------------------------------------------------------------------------*/

int knot_zone_contents_shallow_copy(const knot_zone_contents_t *from,
                                    knot_zone_contents_t **to)
{
	if (from == NULL || to == NULL) {
		return KNOT_EINVAL;
	}

	/* Copy to same destination as source. */
	if (from == *to) {
		return KNOT_EINVAL;
	}

	int ret = KNOT_EOK;

	knot_zone_contents_t *contents = (knot_zone_contents_t *)calloc(
					     1, sizeof(knot_zone_contents_t));
	if (contents == NULL) {
		ERR_ALLOC_FAILED;
		return KNOT_ENOMEM;
	}

	contents->apex = from->apex;

	contents->node_count = from->node_count;
	contents->flags = from->flags;

	contents->zone = from->zone;

	/* Initialize NSEC3 params */
	memcpy(&contents->nsec3_params, &from->nsec3_params,
	       sizeof(knot_nsec3_params_t));

	if ((ret = knot_zone_tree_shallow_copy(from->nodes,
					 &contents->nodes)) != KNOT_EOK
	    || (ret = knot_zone_tree_shallow_copy(from->nsec3_nodes,
					&contents->nsec3_nodes)) != KNOT_EOK) {
		goto cleanup;
	}

	dbg_zone("knot_zone_contents_shallow_copy: finished OK\n");

	*to = contents;
	return KNOT_EOK;

cleanup:
	knot_zone_tree_free(&contents->nodes);
	knot_zone_tree_free(&contents->nsec3_nodes);
	free(contents);
	return ret;
}

/*----------------------------------------------------------------------------*/

int knot_zone_contents_shallow_copy2(const knot_zone_contents_t *from,
                                     knot_zone_contents_t **to)
{
	if (from == NULL || to == NULL) {
		return KNOT_EINVAL;
	}

	/* Copy to same destination as source. */
	if (from == *to) {
		return KNOT_EINVAL;
	}

	int ret = KNOT_EOK;

	knot_zone_contents_t *contents = (knot_zone_contents_t *)calloc(
					     1, sizeof(knot_zone_contents_t));
	if (contents == NULL) {
		ERR_ALLOC_FAILED;
		return KNOT_ENOMEM;
	}

	//contents->apex = from->apex;

	contents->node_count = from->node_count;
	contents->flags = from->flags;
	// set the 'new' flag
	knot_zone_contents_set_gen_new(contents);

	contents->zone = from->zone;

	if ((ret = knot_zone_tree_deep_copy(from->nodes,
					    &contents->nodes)) != KNOT_EOK
	    || (ret = knot_zone_tree_deep_copy(from->nsec3_nodes,
					  &contents->nsec3_nodes)) != KNOT_EOK) {
		goto cleanup;
	}

	contents->apex = knot_node_get_new_node(from->apex);

	dbg_zone("knot_zone_contents_shallow_copy: finished OK\n");

	*to = contents;
	return KNOT_EOK;

cleanup:
	knot_zone_tree_free(&contents->nodes);
	knot_zone_tree_free(&contents->nsec3_nodes);
	free(contents);
	return ret;
}

/*----------------------------------------------------------------------------*/

void knot_zone_contents_free(knot_zone_contents_t **contents)
{
	if (contents == NULL || *contents == NULL) {
		return;
	}

	// free the zone tree, but only the structure
	knot_zone_tree_free(&(*contents)->nodes);
	knot_zone_tree_free(&(*contents)->nsec3_nodes);

	knot_nsec3_params_free(&(*contents)->nsec3_params);

	free(*contents);
	*contents = NULL;
}

/*----------------------------------------------------------------------------*/

void knot_zone_contents_deep_free(knot_zone_contents_t **contents)
{
	if (contents == NULL || *contents == NULL) {
		return;
	}

	if ((*contents) != NULL) {
		/* has to go through zone twice, rdata may contain references to
		   node owners earlier in the zone which may be already freed */
		/* NSEC3 tree is deleted first as it may contain references to
		   the normal tree. */

		knot_zone_tree_apply_recursive(
			(*contents)->nsec3_nodes,
			knot_zone_contents_destroy_node_rrsets_from_tree,
			(void*)1);

		knot_zone_tree_apply_recursive(
			(*contents)->nodes,
			knot_zone_contents_destroy_node_rrsets_from_tree,
			(void*)1);

		// free the zone tree, but only the structure
		// (nodes are already destroyed)
		dbg_zone("Destroying zone tree.\n");
		knot_zone_tree_free(&(*contents)->nodes);
		dbg_zone("Destroying NSEC3 zone tree.\n");
		knot_zone_tree_free(&(*contents)->nsec3_nodes);

		knot_nsec3_params_free(&(*contents)->nsec3_params);
	}

	free((*contents));
	*contents = NULL;
}

/*----------------------------------------------------------------------------*/
/* Integrity check                                                            */
/*----------------------------------------------------------------------------*/

typedef struct check_data {
	const knot_zone_contents_t *contents;
	const knot_node_t *previous;
	const knot_node_t *deleg_point;
	const knot_node_t *parent;
	int children;
	int errors;
} check_data_t;

/*----------------------------------------------------------------------------*/

static void knot_zc_integrity_check_previous(const knot_node_t *node,
                                             check_data_t *check_data,
                                             const char *name)
{
	// first, check if the previous and next pointers are set properly
	if (check_data->previous != NULL) {
		char *name_prev = knot_dname_to_str(
					knot_node_owner(check_data->previous));

		if (knot_node_previous(node) != check_data->previous) {
			char *name2 = knot_dname_to_str(knot_node_owner(
						     knot_node_previous(node)));
			fprintf(stderr, "Wrong previous node: node: %s, "
				"previous: %s. Should be: %s.\n", name, name2,
				name_prev);
			free(name2);

			++check_data->errors;
		}

		free(name_prev);
	}
}

/*----------------------------------------------------------------------------*/

static void knot_zc_integrity_check_flags(const knot_node_t *node,
                                          check_data_t *check_data,
                                          char *name)
{
	if (node == knot_zone_contents_apex(check_data->contents)) {
		if (!knot_node_is_auth(node)) {
			fprintf(stderr, "Wrong flags: node %s, flags: %u. "
				"Should be non-authoritative.\n", name,
				node->flags);
			++check_data->errors;
		}
		return;
	}

	// check the flags
	if (check_data->deleg_point != NULL
	    && knot_dname_is_subdomain(knot_node_owner(node),
				    knot_node_owner(check_data->deleg_point))) {
		// this is a non-authoritative node
		if (!knot_node_is_non_auth(node)) {
			fprintf(stderr, "Wrong flags: node %s, flags: %u. "
				"Should be non-authoritative.\n", name,
				node->flags);
			++check_data->errors;
		}
	} else {
		if (knot_node_rrset(node, KNOT_RRTYPE_NS) != NULL) {
			// this is a delegation point
			if (!knot_node_is_deleg_point(node)) {
				fprintf(stderr, "Wrong flags: node %s, flags: "
					"%u. Should be deleg. point.\n", name,
					node->flags);
				++check_data->errors;
			}
			check_data->deleg_point = node;
		} else {
			// this is an authoritative node
			if (!knot_node_is_auth(node)) {
				fprintf(stderr, "Wrong flags: node %s, flags: "
					"%u. Should be authoritative.\n", name,
					node->flags);
				++check_data->errors;
			}
			check_data->deleg_point = NULL;
		}

		// in this case (authoritative or deleg-point), the node should
		// be a previous of some next node only if it has some data
		if (knot_node_rrset_count(node) > 0) {
			check_data->previous = node;
		}
	}
}

/*----------------------------------------------------------------------------*/

static void knot_zc_integrity_check_parent(const knot_node_t *node,
                                           check_data_t *check_data,
                                           char *name)
{
	if (check_data->parent == NULL) {
		// this is only possible for apex
		assert(node == knot_zone_contents_apex(check_data->contents));
		check_data->parent = node;
		return;
	}

	const knot_dname_t *node_owner = knot_node_owner(node);
	const knot_dname_t *parent_owner = knot_node_owner(check_data->parent);
	char *pname = knot_dname_to_str(parent_owner);

	// if direct child
	if (knot_dname_is_subdomain(node_owner, parent_owner)
	    && knot_dname_matched_labels(node_owner, parent_owner)
	       == knot_dname_label_count(parent_owner)) {

		// check the parent pointer
		const knot_node_t *parent = knot_node_parent(node);
		if (parent != check_data->parent) {
			char *name2 = (parent != NULL)
					? knot_dname_to_str(
						knot_node_owner(parent))
					: "none";
			fprintf(stderr, "Wrong parent: node %s, parent %s. "
				" Should be %s\n", name, name2, pname);
			if (parent != NULL) {
				free(name2);
			}

			++check_data->errors;
		} else {
			// if parent is OK, check if the node is not a
			// wildcard child of it; in such case it should be set
			// as the wildcard child of its parent
			if (knot_dname_is_wildcard(node_owner)
			    && knot_node_wildcard_child(check_data->parent)
			       != node) {
				char *wc = (knot_node_wildcard_child(
						 check_data->parent) == NULL)
				   ? strdup("none")
				   : knot_dname_to_str(knot_node_owner(
					   knot_node_wildcard_child(
						   check_data->parent)));
				fprintf(stderr, "Wrong wildcard child: node %s,"
					" wildcard child: %s. Should be %s\n",
					pname, wc, name);
				if (knot_node_wildcard_child(
				       check_data->parent) != NULL) {
				}
				free(wc);

				++check_data->errors;
			}
		}
	}

	free(pname);
	check_data->parent = node;
}

/*----------------------------------------------------------------------------*/

typedef struct find_dname_data {
	const knot_dname_t *to_find;
	const knot_dname_t *found;
} find_dname_data_t;

/*----------------------------------------------------------------------------*/

static void knot_zc_integrity_check_owner(const knot_node_t *node,
                                          check_data_t *check_data,
                                          const char *name)
{
	// check node stored in owner
	const knot_node_t *owner_node =
			knot_dname_node(knot_node_owner(node));
	if (owner_node != node) {
		char *name2 = (owner_node != NULL)
				? knot_dname_to_str(knot_node_owner(owner_node))
				: "none";
		fprintf(stderr, "Wrong owner's node: node %s, owner's node %s"
			"\n", name, name2);
		if (owner_node != NULL) {
			free(name2);
		}

		++check_data->errors;
	}
}

/*----------------------------------------------------------------------------*/

static void knot_zc_integrity_check_node(knot_node_t *node, void *data)
{
	assert(node != NULL);
	assert(data != NULL);

	const knot_dname_t *node_owner = knot_node_owner(node);
	char *name = knot_dname_to_str(node_owner);

	check_data_t *check_data = (check_data_t *)data;

	// check previous-next chain
	knot_zc_integrity_check_previous(node, check_data, name);

	// check node flags
	knot_zc_integrity_check_flags(node, check_data, name);

	// check if the node is child of the saved parent & children count
	// & wildcard child
	knot_zc_integrity_check_parent(node, check_data, name);

	// check owner
	knot_zc_integrity_check_owner(node, check_data, name);

	/*! \todo Check NSEC3 node. */

	free(name);
}

/*----------------------------------------------------------------------------*/

static void knot_zc_integrity_check_nsec3(knot_node_t *node, void *data)
{
	assert(node != NULL);
	assert(data != NULL);

	const knot_dname_t *node_owner = knot_node_owner(node);
	char *name = knot_dname_to_str(node_owner);

	check_data_t *check_data = (check_data_t *)data;

	// check previous-next chain
	knot_zc_integrity_check_previous(node, check_data, name);
	// store the node as new previous
	check_data->previous = node;

	// check if the node is child of the zone apex
	if (node->parent != check_data->parent) {
		fprintf(stderr, "NSEC3 node's parent is not apex. Node: %s.\n",
			name);
		++check_data->errors;
	}

	// check owner
	knot_zc_integrity_check_owner(node, check_data, name);

	free(name);
}

/*----------------------------------------------------------------------------*/

void reset_child_count(knot_node_t **tnode, void *data)
{
	assert(tnode != NULL);
	assert(data != NULL);

	knot_node_t *node = *tnode;
	knot_node_t **apex_copy = (knot_node_t **)data;
	if (*apex_copy == NULL) {
		*apex_copy = node;
	}

	if (tnode != NULL) {
		node->children = 0;
	}
}

/*----------------------------------------------------------------------------*/

void count_children(knot_node_t **tnode, void *data)
{
	UNUSED(data);
	knot_node_t *node = *tnode;
	if (node != NULL && node->parent != NULL) {
		assert(node->parent->new_node != NULL);
		// fix parent pointer
		node->parent = node->parent->new_node;
		++node->parent->children;
	}
}

/*----------------------------------------------------------------------------*/

void check_child_count(knot_node_t **tnode, void *data)
{
	assert(tnode != NULL);
	assert(data != NULL);

	check_data_t *check_data = (check_data_t *)data;
	knot_node_t *node = *tnode;

	// find corresponding node in the given contents
	const knot_node_t *found = NULL;
	found = knot_zone_contents_find_node(check_data->contents,
					     knot_node_owner(node));
	assert(found != NULL);

	if (knot_node_children(node) != knot_node_children(found)) {
		char *name = knot_dname_to_str(knot_node_owner(node));
		fprintf(stderr, "Wrong children count: node (%p) %s, count %u. "
			"Should be %u (%p)\n", found, name,
			knot_node_children(found),
			knot_node_children(node), node);
		free(name);

		++check_data->errors;
	}
}

/*----------------------------------------------------------------------------*/

static void reset_new_nodes(knot_node_t **tnode, void *data)
{
	assert(tnode != NULL);
	UNUSED(data);

	knot_node_t *node = *tnode;
	knot_node_set_new_node(node, NULL);
}

/*----------------------------------------------------------------------------*/

static void count_nsec3_nodes(knot_node_t **tnode, void *data)
{
	assert(tnode != NULL);
	assert(data != NULL);

	knot_node_t *apex = (knot_node_t *)data;
	assert(apex != NULL);

	apex->children += 1;
}

/*----------------------------------------------------------------------------*/

int knot_zc_integrity_check_child_count(check_data_t *data)
{
	int errors = 0;

	// do shallow copy of the node tree
	knot_zone_tree_t *nodes_copy = NULL;

	int ret = knot_zone_tree_deep_copy(data->contents->nodes, &nodes_copy);
	assert(ret == KNOT_EOK);
	if (nodes_copy == NULL) {
		return 1;
	}

	// set children count of all nodes to 0
	// in the same walkthrough find the apex
	knot_node_t *apex_copy = NULL;
	knot_zone_tree_apply_inorder(nodes_copy, reset_child_count,
					     (void *)&apex_copy);
	assert(apex_copy != NULL);

	// now count children of all nodes, presuming the parent pointers are ok
	knot_zone_tree_apply_inorder(nodes_copy, count_children, NULL);

	// add count of NSEC3 nodes to the apex' children count
	fprintf(stderr, "Children count of new apex before NSEC3: %d\n",
		data->contents->apex->new_node->children);
	knot_zone_tree_apply_inorder(data->contents->nsec3_nodes,
					     count_nsec3_nodes,
					     (void *)apex_copy);


	// now compare the children counts
	// iterate over the old zone and search for nodes in the copy
	knot_zone_tree_apply_inorder(nodes_copy, check_child_count,
					     (void *)data);

	// cleanup old zone tree - reset pointers to new node to NULL
	knot_zone_tree_apply_inorder(data->contents->nodes,
					     reset_new_nodes, NULL);

	// destroy the shallow copy
	knot_zone_tree_deep_free(&nodes_copy);

	return errors;
}

/*----------------------------------------------------------------------------*/

int knot_zone_contents_integrity_check(const knot_zone_contents_t *contents)
{
	/*
	 * 1) Check flags of nodes.
	 *    - Those containing NS RRSets should have the 'delegation point'
	 *      flag set.
	 *    - Their descendants should be marked as non-authoritative.
	 *    - Other nodes should be marked as authoritative.
	 *
	 * In the same walkthrough check:
	 * - if nodes are properly connected by 'previous' and 'next' pointers.
	 *   Only authoritative nodes and delegation points should be.
	 * - parents - each node (except for the apex) should have a parent set
	 *   and it should be a node with owner one label shorter.
	 * - RRSet counts.
	 * - etc...
	 */

	check_data_t data;
	data.errors = 0;
	data.previous = NULL;
	data.deleg_point = NULL;
	data.parent = NULL;
	data.children = 0;
	data.contents = contents;

	if (contents == NULL) {
		log_zone_warning("Zone to be integrity-checked does "
		                 "not exist. Skipping...\n");
		return 1;
	}

	int ret = knot_zone_contents_tree_apply_inorder(
				(knot_zone_contents_t *)contents,
				knot_zc_integrity_check_node, (void *)&data);
	assert(ret == KNOT_EOK);

	// if OK, we can continue with checking children count
	// (we need the parent pointers to be set well)
	if (data.errors == 0) {
		data.contents = contents;
		knot_zc_integrity_check_child_count(&data);
	}

	data.previous = NULL;
	data.children = 0;
	data.parent = contents->apex;
	ret = knot_zone_contents_nsec3_apply_inorder(
				(knot_zone_contents_t *)contents,
				knot_zc_integrity_check_nsec3, (void *)&data);
	assert(ret == KNOT_EOK);

	return data.errors;
}

struct dname_lookup_data {
	const knot_dname_t *dname;
	const knot_dname_t *found_dname;
	int stopped;
};

static void find_dname_in_rdata(knot_node_t **tnode, void *data)
{
	struct dname_lookup_data *in_data = (struct dname_lookup_data *)data;
	if (in_data->stopped) {
		return;
	}

	/* For all RRSets in node. */
	const knot_rrset_t **rrsets = knot_node_rrsets_no_copy(*tnode);
	if (rrsets == NULL) {
		return;
	}

	for (uint16_t i = 0; i < (*tnode)->rrset_count; i++) {
		knot_dname_t **dname = NULL;
		while ((dname = knot_rrset_get_next_dname(rrsets[i], dname))) {
			if (*dname == in_data->dname) {
				in_data->found_dname = *dname;
				in_data->stopped = 1;
				return;
			} else if (knot_dname_compare(*dname,
						      in_data->dname) == 0) {
				in_data->found_dname = *dname;
				in_data->stopped = 1;
				return;
			}
		}
	}

	assert(in_data->stopped == 0);
}

const knot_dname_t *knot_zone_contents_find_dname_in_rdata(
	const knot_zone_contents_t *zone,
	const knot_dname_t *dname)
{
	struct dname_lookup_data data;
	data.stopped = 0;
	data.dname = dname;
	data.found_dname = NULL;
	knot_zone_tree_apply_inorder(zone->nodes,
					     find_dname_in_rdata, &data);
	if (data.stopped) {
		/* Dname found. */
		return data.found_dname;
	} else {
		assert(data.found_dname == NULL);
		return NULL;
	}
}

unsigned knot_zone_serial(const knot_zone_contents_t *zone)
{
	if (!zone) return 0;
	const knot_rrset_t *soa = NULL;
	soa = knot_node_rrset(knot_zone_contents_apex(zone), KNOT_RRTYPE_SOA);
	return knot_rrset_rdata_soa_serial(soa);
}<|MERGE_RESOLUTION|>--- conflicted
+++ resolved
@@ -347,8 +347,6 @@
 			int ret = knot_rrset_ds_check(rrsets[r]);
 			if (ret != KNOT_EOK)
 				return KNOT_EMALF;
-<<<<<<< HEAD
-=======
 			}
 			/* Check that this node contains an NS RR as well. */
 			/*! \todo Enable, causes some differences with BIND. */
@@ -356,7 +354,6 @@
 //				dbg_zone("DS RR without NS record.\n");
 //				return KNOT_EMALF;
 //			}
->>>>>>> 21d952ff
 		}
 	}
 
