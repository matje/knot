/*  Copyright (C) 2011 CZ.NIC, z.s.p.o. <knot-dns@labs.nic.cz>

    This program is free software: you can redistribute it and/or modify
    it under the terms of the GNU General Public License as published by
    the Free Software Foundation, either version 3 of the License, or
    (at your option) any later version.

    This program is distributed in the hope that it will be useful,
    but WITHOUT ANY WARRANTY; without even the implied warranty of
    MERCHANTABILITY or FITNESS FOR A PARTICULAR PURPOSE.  See the
    GNU General Public License for more details.

    You should have received a copy of the GNU General Public License
    along with this program.  If not, see <http://www.gnu.org/licenses/>.
 */

#include <assert.h>
#include <urcu.h>

#include "updates/xfr-in.h"

#include "nameserver/name-server.h"
#include "util/wire.h"
#include "util/debug.h"
#include "packet/packet.h"
#include "dname.h"
#include "zone/zone.h"
#include "packet/query.h"
#include "common.h"
#include "updates/changesets.h"
#include "tsig.h"
#include "tsig-op.h"
#include "common/descriptor_new.h"

/*----------------------------------------------------------------------------*/
/* Non-API functions                                                          */
/*----------------------------------------------------------------------------*/

static int xfrin_create_query(knot_dname_t *qname, uint16_t qtype,
			      uint16_t qclass, knot_ns_xfr_t *xfr, size_t *size,
			      const knot_rrset_t *soa, int use_tsig)
{
	knot_packet_t *pkt = knot_packet_new(KNOT_PACKET_PREALLOC_QUERY);
	CHECK_ALLOC_LOG(pkt, KNOT_ENOMEM);
	
	/*! \todo Get rid of the numeric constant. */
	int rc = knot_packet_set_max_size(pkt, 512);
	if (rc != KNOT_EOK) {
		knot_packet_free(&pkt);
		return KNOT_ERROR;
	}

	rc = knot_query_init(pkt);
	if (rc != KNOT_EOK) {
		knot_packet_free(&pkt);
		return KNOT_ERROR;
	}

	knot_question_t question;

	/* Retain qname until the question is freed. */
	knot_dname_retain(qname);

	/* Set random query ID. */
	knot_packet_set_random_id(pkt);
	knot_wire_set_id(pkt->wireformat, pkt->header.id);

	// this is ugly!!
	question.qname = (knot_dname_t *)qname;
	question.qtype = qtype;
	question.qclass = qclass;

	rc = knot_query_set_question(pkt, &question);
	if (rc != KNOT_EOK) {
		knot_dname_release(question.qname);
		knot_packet_free(&pkt);
		return KNOT_ERROR;
	}
	
	/* Reserve space for TSIG. */
	if (use_tsig && xfr->tsig_key) {
		dbg_xfrin_detail("xfrin: setting packet TSIG size to %zu\n",
				 xfr->tsig_size);
		knot_packet_set_tsig_size(pkt, xfr->tsig_size);
	}

	/* Add SOA RR to authority section for IXFR. */
	if (qtype == KNOT_RRTYPE_IXFR && soa) {
		knot_query_add_rrset_authority(pkt, soa);
	}

	/*! \todo OPT RR ?? */

	uint8_t *wire = NULL;
	size_t wire_size = 0;
	rc = knot_packet_to_wire(pkt, &wire, &wire_size);
	if (rc != KNOT_EOK) {
		dbg_xfrin("Failed to write packet to wire.\n");
		knot_dname_release(question.qname);
		knot_packet_free(&pkt);
		return KNOT_ERROR;
	}

	if (wire_size > *size) {
		dbg_xfrin("Not enough space provided for the wire "
		          "format of the query.\n");
		knot_packet_free(&pkt);
		return KNOT_ESPACE;
	}
	
	// wire format created, sign it with TSIG if required
	if (use_tsig && xfr->tsig_key) {
		char *name = knot_dname_to_str(xfr->tsig_key->name);
		dbg_xfrin_detail("Signing XFR query with key (name %s): \n",
		                  name);
		free(name);
		dbg_xfrin_hex_detail(xfr->tsig_key->secret, 
		                     xfr->tsig_key->secret_size);
		
		xfr->digest_size = xfr->digest_max_size;
		rc = knot_tsig_sign(wire, &wire_size, *size, NULL, 0, 
		               xfr->digest, &xfr->digest_size, xfr->tsig_key,
		               0, 0);
		if (rc != KNOT_EOK) {
			/*! \todo [TSIG] Handle TSIG errors. */
			knot_packet_free(&pkt);
			return rc;
		}
		
		dbg_xfrin_detail("Signed XFR query, new wire size: %zu, digest:"
		                 "\n", wire_size);
		dbg_xfrin_hex_detail((const char*)xfr->digest, xfr->digest_size);
	}

	memcpy(xfr->wire, wire, wire_size);
	*size = wire_size;

	dbg_xfrin("Created query of size %zu.\n", *size);
	knot_packet_dump(pkt);

	knot_packet_free(&pkt);

	/* Release qname. */
	knot_dname_release(question.qname);

	return KNOT_EOK;
}

/*----------------------------------------------------------------------------*/
/* API functions                                                              */
/*----------------------------------------------------------------------------*/

int xfrin_create_soa_query(knot_dname_t *owner, knot_ns_xfr_t *xfr,
                           size_t *size)
{
	return xfrin_create_query(owner, KNOT_RRTYPE_SOA,
				  KNOT_CLASS_IN, xfr, size, 0,
				  xfr->tsig_key != NULL);
}

/*----------------------------------------------------------------------------*/

int xfrin_transfer_needed(const knot_zone_contents_t *zone,
                          knot_packet_t *soa_response)
{
	// first, parse the rest of the packet
	assert(!knot_packet_is_query(soa_response));
	dbg_xfrin_verb("Response - parsed: %zu, total wire size: %zu\n",
	               soa_response->parsed, soa_response->size);
	int ret;

	if (soa_response->parsed < soa_response->size) {
		ret = knot_packet_parse_rest(soa_response, 0);
		if (ret != KNOT_EOK) {
			dbg_xfrin_verb("knot_packet_parse_rest() returned %s\n",
			               knot_strerror(ret));
			return KNOT_EMALF;
		}
	}

	/*
	 * Retrieve the local Serial
	 */
	const knot_rrset_t *soa_rrset =
		knot_node_rrset(knot_zone_contents_apex(zone),
		                KNOT_RRTYPE_SOA);
	if (soa_rrset == NULL) {
		char *name = knot_dname_to_str(knot_node_owner(
				knot_zone_contents_apex(zone)));
		dbg_xfrin("SOA RRSet missing in the zone %s!\n", name);
		free(name);
		return KNOT_ERROR;
	}

	int64_t local_serial = knot_rrset_rdata_soa_serial(soa_rrset);
	if (local_serial < 0) {
dbg_xfrin_exec(
		char *name = knot_dname_to_str(knot_rrset_owner(soa_rrset));
		dbg_xfrin("Malformed data in SOA of zone %s\n", name);
		free(name);
);
		return KNOT_EMALF;  // maybe some other error
	}

	/*
	 * Retrieve the remote Serial
	 */
	// the SOA should be the first (and only) RRSet in the response
	soa_rrset = knot_packet_answer_rrset(soa_response, 0);
	if (soa_rrset == NULL
	    || knot_rrset_type(soa_rrset) != KNOT_RRTYPE_SOA) {
		return KNOT_EMALF;
	}

	int64_t remote_serial = knot_rrset_rdata_soa_serial(soa_rrset);
	if (remote_serial < 0) {
		return KNOT_EMALF;	// maybe some other error
	}

	return (ns_serial_compare(local_serial, remote_serial) < 0);
}

/*----------------------------------------------------------------------------*/

int xfrin_create_axfr_query(knot_dname_t *owner, knot_ns_xfr_t *xfr,
                            size_t *size, int use_tsig)
{
	return xfrin_create_query(owner, KNOT_RRTYPE_AXFR,
				  KNOT_CLASS_IN, xfr, size, 0, use_tsig);
}

/*----------------------------------------------------------------------------*/

int xfrin_create_ixfr_query(const knot_zone_contents_t *zone, 
                            knot_ns_xfr_t *xfr, size_t *size, int use_tsig)
{
	/*!
	 *  \todo Implement properly.
	 */
	knot_node_t *apex = knot_zone_contents_get_apex(zone);
	const knot_rrset_t *soa = knot_node_rrset(apex, KNOT_RRTYPE_SOA);

	return xfrin_create_query(knot_node_get_owner(apex), KNOT_RRTYPE_IXFR,
	                          KNOT_CLASS_IN, xfr, size, soa, use_tsig);
}

/*----------------------------------------------------------------------------*/

static int xfrin_add_orphan_rrsig(xfrin_orphan_rrsig_t **rrsigs, 
                                  knot_rrset_t *rr)
{
	// try to find similar RRSIGs (check owner and type covered) in the list
	assert(knot_rrset_type(rr) == KNOT_RRTYPE_RRSIG);
	
	if (*rrsigs == NULL) {
		/* First item, nothing to iterate. */
		*rrsigs = malloc(sizeof(xfrin_orphan_rrsig_t));
		CHECK_ALLOC_LOG(*rrsigs, KNOT_ENOMEM);
		(*rrsigs)->rrsig = rr;
		(*rrsigs)->next = NULL;
		return KNOT_EOK;
	}
	
	int ret = 0;
	xfrin_orphan_rrsig_t *last = *rrsigs;
	assert(last);
	while (last != NULL) {
		// check if the RRSIG is not similar to the one we want to add
		assert(last->rrsig != NULL);
		if (knot_rrset_equal(last->rrsig, rr, 
		                       KNOT_RRSET_COMPARE_HEADER) == 1
		    && knot_rrset_rdata_rrsig_type_covered(last->rrsig)
		       == knot_rrset_rdata_rrsig_type_covered(rr)) {
			ret = knot_rrset_merge_no_dupl((void **)&last->rrsig,
			                               (void **)&rr);
			if (ret < 0) {
				return ret;
			} else {
				return 1;
			}
		}
		last = last->next;
	}
		
	assert(last == NULL);
	assert(&last != rrsigs);
	
	// the RRSIG is not in the list, add to the front
	xfrin_orphan_rrsig_t *new_item = malloc(sizeof(xfrin_orphan_rrsig_t));
	CHECK_ALLOC_LOG(new_item, KNOT_ENOMEM);	
	new_item->rrsig = rr;
	new_item->next = *rrsigs;
	
	*rrsigs = new_item;
	
	return KNOT_EOK;
}

/*----------------------------------------------------------------------------*/

static int xfrin_process_orphan_rrsigs(knot_zone_contents_t *zone, 
                                       xfrin_orphan_rrsig_t *rrsigs)
{
	xfrin_orphan_rrsig_t **last = &rrsigs;
	int ret = 0;
	while (*last != NULL) {
		knot_rrset_t *rrset = NULL;
		knot_node_t *node = NULL;
		ret = knot_zone_contents_add_rrsigs(zone, (*last)->rrsig, 
		                                    &rrset, &node, 
		                                    KNOT_RRSET_DUPL_MERGE, 1);
		if (ret > 0) {
			knot_rrset_free(&(*last)->rrsig);
		} else if (ret != KNOT_EOK) {
			dbg_xfrin("Failed to add orphan RRSIG to zone.\n");
			return ret;
		} else {
			(*last)->rrsig = NULL;
		}
		
		last = &((*last)->next);
	}
	
	return KNOT_EOK;
}

/*----------------------------------------------------------------------------*/

void xfrin_free_orphan_rrsigs(xfrin_orphan_rrsig_t **rrsigs)
{
	xfrin_orphan_rrsig_t *r = *rrsigs;
	while (r != NULL) {
		xfrin_orphan_rrsig_t *prev = r;
		r = r->next;
		free(prev);
	}
	
	*rrsigs = NULL;
}

/*----------------------------------------------------------------------------*/

static int xfrin_check_tsig(knot_packet_t *packet, knot_ns_xfr_t *xfr,
                            int tsig_req)
{
	assert(packet != NULL);
	assert(xfr != NULL);
	
	dbg_xfrin_verb("xfrin_check_tsig(): packet nr: %d, required: %d\n", 
	               xfr->packet_nr, tsig_req);
	
	/*
	 * If we are expecting it (i.e. xfr->prev_digest_size > 0)
	 *   a) it should be there (first, last or each 100th packet) and it
	 *      is not
	 *        Then we should discard the changes and close the connection.
	 *   b) it should be there and it is or it may not be there (other 
	 *      packets) and it is
	 *        We validate the TSIG and reset packet number counting and
	 *        data aggregation.
	 *
	 * If we are not expecting it (i.e. xfr->prev_digest_size <= 0) and
	 * it is there => it should probably be considered an error
	 */
	knot_rrset_t *tsig = NULL;
	int ret = knot_packet_parse_next_rr_additional(packet, &tsig);
	if (ret != KNOT_EOK) {
		return ret;
	}
	
	if (xfr->tsig_key) {
		// just append the wireformat to the TSIG data
		assert(KNOT_NS_TSIG_DATA_MAX_SIZE - xfr->tsig_data_size
		       >= xfr->wire_size);
		memcpy(xfr->tsig_data + xfr->tsig_data_size,
		       xfr->wire, xfr->wire_size);
		xfr->tsig_data_size += xfr->wire_size;
	}
	
	if (xfr->tsig_key) {
		if (tsig_req && tsig == NULL) {
			// TSIG missing!!
			return KNOT_EMALF;
		} else if (tsig != NULL) {
			// TSIG there, either required or not, process
			if (xfr->packet_nr == 0) {
				ret = knot_tsig_client_check(tsig, 
					xfr->wire, xfr->wire_size, 
					xfr->digest, xfr->digest_size,
					xfr->tsig_key,
					xfr->tsig_prev_time_signed);
			} else {
				ret = knot_tsig_client_check_next(tsig, 
					xfr->tsig_data, xfr->tsig_data_size, 
					xfr->digest, xfr->digest_size,
					xfr->tsig_key,
					xfr->tsig_prev_time_signed);
			}
			
			if (ret != KNOT_EOK) {
				/* No need to check TSIG error
				 * here, propagate and check elsewhere.*/
				knot_rrset_deep_free(&tsig, 1, 1);
				return ret;
			}
			
			// and reset the data storage
			//xfr->packet_nr = 1;
			xfr->tsig_data_size = 0;

			// Extract the digest from the TSIG RDATA and store it.
			if (xfr->digest_max_size < tsig_rdata_mac_length(tsig)) {
				knot_rrset_deep_free(&tsig, 1, 1);
				return KNOT_ESPACE;
			}
			memcpy(xfr->digest, tsig_rdata_mac(tsig), 
			       tsig_rdata_mac_length(tsig));
			xfr->digest_size = tsig_rdata_mac_length(tsig);

			// Extract the time signed from the TSIG and store it
			// We may rewrite the tsig_req_time_signed field
			xfr->tsig_prev_time_signed =
			                tsig_rdata_time_signed(tsig);

			
		}
	} else if (tsig != NULL) {
		// TSIG where it should not be
		knot_rrset_deep_free(&tsig, 1, 1);
		return KNOT_EMALF;
	}
	
	knot_rrset_deep_free(&tsig, 1, 1);
	
	return KNOT_EOK;
}

/*----------------------------------------------------------------------------*/

int xfrin_process_axfr_packet(knot_ns_xfr_t *xfr)
{
	const uint8_t *pkt = xfr->wire;
	size_t size = xfr->wire_size;
	xfrin_constructed_zone_t **constr = 
			(xfrin_constructed_zone_t **)(&xfr->data);
	
	if (pkt == NULL || constr == NULL) {
		return KNOT_EINVAL;
	}
	
	dbg_xfrin_verb("Processing AXFR packet of size %zu.\n", size);
	
	// check if the response is OK
	if (knot_wire_get_rcode(pkt) != KNOT_RCODE_NOERROR) {
		return KNOT_EXFRREFUSED;
	}
	
	/*! \todo Should TC bit be checked? */

	knot_packet_t *packet =
			knot_packet_new(KNOT_PACKET_PREALLOC_NONE);
	if (packet == NULL) {
		dbg_xfrin("Could not create packet structure.\n");
		return KNOT_ENOMEM;
	}

	int ret = knot_packet_parse_from_wire(packet, pkt, size, 1, 0);
	if (ret != KNOT_EOK) {
		dbg_xfrin("Could not parse packet: %s.\n", knot_strerror(ret));
		knot_packet_free(&packet);
		/*! \todo Cleanup. */
		return KNOT_EMALF;
	}
	
	/*! \todo [TSIG] If packet RCODE is NOTAUTH(9), process as TSIG error. */

	knot_rrset_t *rr = NULL;
	ret = knot_packet_parse_next_rr_answer(packet, &rr);

	if (ret != KNOT_EOK) {
		dbg_xfrin("Could not parse first Answer RR: %s.\n",
		               knot_strerror(ret));
		knot_packet_free(&packet);
		/*! \todo Cleanup. */
		return KNOT_EMALF;
	}

	if (rr == NULL) {
		dbg_xfrin("No RRs in the packet.\n");
		knot_packet_free(&packet);
		/*! \todo Cleanup. */
		return KNOT_EMALF;
	}

	/*! \todo We should probably test whether the Question of the first
	 *        message corresponds to the SOA RR.
	 */

	knot_node_t *node = NULL;
	int in_zone = 0;
	knot_zone_contents_t *zone = NULL;

	if (*constr == NULL) {
		// this should be the first packet
		/*! Packet number for checking TSIG validation. */
		xfr->packet_nr = 0;
		
		// create new zone
		/*! \todo Ensure that the packet is the first one. */
		if (knot_rrset_type(rr) != KNOT_RRTYPE_SOA) {
			dbg_xfrin("No zone created, but the first RR in "
			          "Answer is not a SOA RR.\n");
			knot_packet_free(&packet);
			knot_node_free(&node);
			knot_rrset_deep_free(&rr, 1, 1);
			/*! \todo Cleanup. */
			return KNOT_EMALF;
		}

		if (knot_dname_compare(knot_rrset_owner(rr),
		                       knot_packet_qname(packet)) != 0) {
dbg_xfrin_exec(
			char *rr_owner =
				knot_dname_to_str(knot_rrset_owner(rr));
			char *qname = knot_dname_to_str(
				knot_packet_qname(packet));

			dbg_xfrin("Owner of the first SOA RR (%s) does not"
			          " match QNAME (%s).\n", rr_owner, qname);

			free(rr_owner);
			free(qname);
);
			/*! \todo Cleanup. */
			knot_packet_free(&packet);
			knot_node_free(&node);
			knot_rrset_deep_free(&rr, 1, 1);
			return KNOT_EMALF;
		}

		node = knot_node_new(rr->owner, NULL, 0);
		if (node == NULL) {
			dbg_xfrin("Failed to create new node.\n");
			knot_packet_free(&packet);
			knot_rrset_deep_free(&rr, 1, 1);
			return KNOT_ENOMEM;
		}

		// the first RR is SOA and its owner and QNAME are the same
		// create the zone
		
		*constr = (xfrin_constructed_zone_t *)malloc(
				sizeof(xfrin_constructed_zone_t));
		if (*constr == NULL) {
			dbg_xfrin("Failed to create new constr. zone.\n");
			knot_packet_free(&packet);
			knot_node_free(&node);
			knot_rrset_deep_free(&rr, 1, 1);
			return KNOT_ENOMEM;
		}
		
		memset(*constr, 0, sizeof(xfrin_constructed_zone_t));
		
		dbg_xfrin_verb("Creating new zone contents.\n");
		(*constr)->contents = knot_zone_contents_new(node, 0, 1, 
		                                             xfr->zone);
		if ((*constr)->contents== NULL) {
			dbg_xfrin("Failed to create new zone.\n");
			knot_packet_free(&packet);
			knot_node_free(&node);
			knot_rrset_deep_free(&rr, 1, 1);
			/*! \todo Cleanup. */
			return KNOT_ENOMEM;
		}

		in_zone = 1;
		assert(node->owner == rr->owner);
		zone = (*constr)->contents;
		assert(zone->apex == node);
		assert(zone->apex->owner == rr->owner);
		// add the RRSet to the node
		ret = knot_zone_contents_add_rrset(zone, rr, &node,
		                                    KNOT_RRSET_DUPL_MERGE, 1);
		if (ret < 0) {
			dbg_xfrin("Failed to add RRSet to zone node: %s.\n",
			          knot_strerror(ret));
			knot_packet_free(&packet);
			knot_node_free(&node);
			knot_rrset_deep_free(&rr, 1, 1);
			/*! \todo Cleanup. */
			return KNOT_ERROR;
		} else if (ret > 0) {
			dbg_xfrin("Merged SOA RRSet.\n");
			// merged, free the RRSet
			knot_rrset_free(&rr);
		}

		// take next RR
		ret = knot_packet_parse_next_rr_answer(packet, &rr);
	} else {
		zone = (*constr)->contents;
		++xfr->packet_nr;
	}
	
	assert(zone != NULL);

	while (ret == KNOT_EOK && rr != NULL) {
		// process the parsed RR

		dbg_rrset_detail("\nNext RR:\n\n");
		knot_rrset_dump(rr);

		if (node != NULL
		    && knot_dname_compare(rr->owner, node->owner) != 0) {
dbg_xfrin_exec_detail(
			char *name = knot_dname_to_str(node->owner);
			dbg_xfrin_detail("Node owner: %s\n", name);
			free(name);
);
			if (!in_zone) {
				// this should not happen
				assert(0);
				// the node is not in the zone and the RR has
				// other owner, so a new node must be created
				// insert the old node to the zone
			}

			node = NULL;
		}

		if (knot_rrset_type(rr) == KNOT_RRTYPE_SOA) {
			// this must be the last SOA, do not do anything more
			// discard the RR
			assert(knot_zone_contents_apex((zone)) != NULL);
			assert(knot_node_rrset(knot_zone_contents_apex((zone)),
			                       KNOT_RRTYPE_SOA) != NULL);
			dbg_xfrin_verb("Found last SOA, transfer finished.\n");
			
			dbg_xfrin_verb("Verifying TSIG...\n");
			/*! \note [TSIG] Now check if there is not a TSIG record
			 *               at the end of the packet. 
			 */
			ret = xfrin_check_tsig(packet, xfr, 1);
			
			dbg_xfrin_verb("xfrin_check_tsig() returned %d\n", ret);
			
			knot_packet_free(&packet);
			knot_rrset_deep_free(&rr, 1, 1);
			
			if (ret != KNOT_EOK) {
				/*! \todo [TSIG] Handle TSIG errors. */
				return ret;
			}
			
			// we must now find place for all orphan RRSIGs
			ret = xfrin_process_orphan_rrsigs(zone, 
			                                  (*constr)->rrsigs);
			if (ret != KNOT_EOK) {
				dbg_xfrin("Failed to process orphan RRSIGs\n");
				/*! \todo Cleanup?? */
				return ret;
			}
			
			xfrin_free_orphan_rrsigs(&(*constr)->rrsigs);
			
			return 1;
		}

		if (knot_rrset_type(rr) == KNOT_RRTYPE_RRSIG) {
			// RRSIGs require special handling, as there are no
			// nodes for them
			knot_rrset_t *tmp_rrset = NULL;
			ret = knot_zone_contents_add_rrsigs(zone, rr,
			         &tmp_rrset, &node, KNOT_RRSET_DUPL_MERGE, 1);
			if (ret == KNOT_ENONODE || ret == KNOT_ENORRSET) {
				dbg_xfrin_verb("No node or RRSet for RRSIGs\n");
				dbg_xfrin_verb("Saving for later insertion.\n");

				if (ret == KNOT_ENORRSET) {
					in_zone = 1;
				}

				ret = xfrin_add_orphan_rrsig(&(*constr)->rrsigs, 
				                             rr);

				if (ret > 0) {
					dbg_xfrin_detail("Merged RRSIGs.\n");
					knot_rrset_free(&rr);
				} else if (ret != KNOT_EOK) {
					dbg_xfrin("Failed to save orphan"
					          " RRSIGs.\n");
					knot_packet_free(&packet);
					knot_node_free(&node); // ???
					knot_rrset_deep_free(&rr, 1, 1);
					return ret;
				}
			} else if (ret < 0) {
				dbg_xfrin("Failed to add RRSIGs (%s).\n",
				               knot_strerror(ret));
				knot_packet_free(&packet);
				knot_node_free(&node); // ???
				knot_rrset_deep_free(&rr, 1, 1);
				return KNOT_ERROR;  /*! \todo Other error code. */
			} else if (ret == 1) {
				assert(node != NULL);
dbg_xfrin_exec_verb(
				char *name = knot_dname_to_str(node->owner);
				dbg_xfrin_detail("Found node for the record in "
				                 "zone: %s. Merged.\n", name);
				free(name);
);
				in_zone = 1;
				assert(0);
				//TODO why not RDATA?
//				knot_rrset_deep_free(&rr, 1, 0, 0);
			} else if (ret == 2) {
				// should not happen
				assert(0);
			} else {
				assert(node != NULL);
dbg_xfrin_exec_verb(
				char *name = knot_dname_to_str(node->owner);
				dbg_xfrin_detail("Found node for the record in "
				                 "zone: %s.\n", name);
				free(name);
);
				in_zone = 1;
				assert(tmp_rrset->rrsigs == rr);
			}

			// parse next RR
			ret = knot_packet_parse_next_rr_answer(packet, &rr);

			continue;
		}
		
		/* TSIG where it should not be - in Answer section.*/
		if (knot_rrset_type(rr) == KNOT_RRTYPE_TSIG) {
			// not allowed here
			dbg_xfrin("TSIG in Answer section.\n");
			knot_packet_free(&packet);
			knot_node_free(&node); // ???
			knot_rrset_deep_free(&rr, 1, 1);
			return KNOT_EMALF;
		}

		knot_node_t *(*get_node)(const knot_zone_contents_t *,
		                         const knot_dname_t *) = NULL;
		int (*add_node)(knot_zone_contents_t *, knot_node_t *, int,
		                uint8_t, int) = NULL;

		if (knot_rrset_type(rr) == KNOT_RRTYPE_NSEC3) {
			get_node = knot_zone_contents_get_nsec3_node;
			add_node = knot_zone_contents_add_nsec3_node;
		} else {
			get_node = knot_zone_contents_get_node;
			add_node = knot_zone_contents_add_node;
		}

		if (node == NULL && (node = get_node(zone,
		                               knot_rrset_owner(rr))) != NULL) {
			// the node for this RR was found in the zone
			dbg_xfrin_detail("Found node for the record in zone\n");
			in_zone = 1;
		}

		if (node == NULL) {
			// a new node for the RR is required but it is not
			// in the zone
			node = knot_node_new(rr->owner, NULL, 0);
			if (node == NULL) {
				dbg_xfrin("Failed to create new node.\n");
				knot_packet_free(&packet);
				knot_rrset_deep_free(&rr, 1, 1);
				return KNOT_ENOMEM;
			}
			dbg_xfrin_detail("Created new node for the record.\n");

			// insert the RRSet to the node
			ret = knot_node_add_rrset_no_dupl(node, rr);
			if (ret < 0) {
				dbg_xfrin("Failed to add RRSet to node (%s)\n",
				          knot_strerror(ret));
				knot_packet_free(&packet);
				knot_node_free(&node); // ???
				knot_rrset_deep_free(&rr, 1, 1);
				return KNOT_ERROR;
			} else if (ret > 0) {
				// should not happen, this is new node
				assert(0);
			}

			// insert the node into the zone
			ret = add_node(zone, node, 1, 0, 1);
			assert(node != NULL);
			if (ret != KNOT_EOK) {
				dbg_xfrin("Failed to add node to zone (%s).\n",
				          knot_strerror(ret));
				knot_packet_free(&packet);
				knot_node_free(&node); // ???
				knot_rrset_deep_free(&rr, 1, 1);
				return KNOT_ERROR;
			}

			in_zone = 1;
		} else {
			assert(in_zone);

			ret = knot_zone_contents_add_rrset(zone, rr, &node,
			                            KNOT_RRSET_DUPL_MERGE, 1);
			if (ret < 0) {
				knot_packet_free(&packet);
				dbg_xfrin("Failed to add RRSet to zone :%s.\n",
				          knot_strerror(ret));
				return KNOT_ERROR;
			} else if (ret > 0) {
				// merged, free the RRSet
				knot_rrset_free(&rr);
			}

		}

		rr = NULL;

		// parse next RR
		ret = knot_packet_parse_next_rr_answer(packet, &rr);
	}

	assert(ret != KNOT_EOK || rr == NULL);

	if (ret < 0) {
		// some error in parsing
		dbg_xfrin("Could not parse next RR: %s.\n", knot_strerror(ret));
		knot_packet_free(&packet);

		if (!in_zone) {
			knot_node_free(&node);
		}

		knot_rrset_deep_free(&rr, 1, 1);
		return KNOT_EMALF;
	}

	assert(ret == KNOT_EOK);
	assert(rr == NULL);

	// if the last node is not yet in the zone, insert
	if (!in_zone) {
		assert(node != NULL);
		ret = knot_zone_contents_add_node(zone, node, 1, 0, 1);
		if (ret != KNOT_EOK) {
			dbg_xfrin("Failed to add last node into zone (%s).\n",
			          knot_strerror(ret));
			knot_packet_free(&packet);
			knot_node_free(&node);
			return KNOT_ERROR;	/*! \todo Other error */
		}
	}
	
	/* Now check if there is not a TSIG record at the end of the packet. */
	ret = xfrin_check_tsig(packet, xfr, 
	                       knot_ns_tsig_required(xfr->packet_nr));
	++xfr->packet_nr;
	
	knot_packet_free(&packet);
	dbg_xfrin_verb("Processed one AXFR packet successfully.\n");
	
	/* TSIG errors are propagated and reported in a standard
	 * manner, as we're in response processing, no further error response 
	 * should be sent. 
	 */

	return ret;
}

/*----------------------------------------------------------------------------*/

static int xfrin_parse_first_rr(knot_packet_t **packet, const uint8_t *pkt,
                                size_t size, knot_rrset_t **rr)
{
	assert(packet != NULL);
	assert(rr != NULL);

	*packet = knot_packet_new(KNOT_PACKET_PREALLOC_NONE);
	if (*packet == NULL) {
		dbg_xfrin("Could not create packet structure.\n");
		return KNOT_ENOMEM;
	}

	int ret = knot_packet_parse_from_wire(*packet, pkt, size, 1, 0);
	if (ret != KNOT_EOK) {
		dbg_xfrin("Could not parse packet: %s.\n", knot_strerror(ret));
		knot_packet_free(packet);
		return KNOT_EMALF;
	}
	
	// check if the TC bit is set (it must not be)
	if (knot_wire_get_tc(pkt)) {
		dbg_xfrin("IXFR response has TC bit set.\n");
		knot_packet_free(packet);
		return KNOT_EMALF;
	}

	ret = knot_packet_parse_next_rr_answer(*packet, rr);

	if (ret != KNOT_EOK) {
		dbg_xfrin("Could not parse first Answer RR: %s.\n",
		          knot_strerror(ret));
		knot_packet_free(packet);
		return KNOT_EMALF;
	}

	return KNOT_EOK;
}

/*----------------------------------------------------------------------------*/

int xfrin_process_ixfr_packet(knot_ns_xfr_t *xfr)
{
	size_t size = xfr->wire_size;
	const uint8_t *pkt = xfr->wire;
	knot_changesets_t **chs = (knot_changesets_t **)(&xfr->data);
	
	if (pkt == NULL || chs == NULL) {
		dbg_xfrin("Wrong parameters supported.\n");
		return KNOT_EINVAL;
	}
	
	// check if the response is OK
	if (knot_wire_get_rcode(pkt) != KNOT_RCODE_NOERROR) {
		return KNOT_EXFRREFUSED;
	}

	knot_packet_t *packet = NULL;
	knot_rrset_t *rr = NULL;

	int ret;
	
	if ((ret = xfrin_parse_first_rr(&packet, pkt, size, &rr)) != KNOT_EOK) {
		return ret;
	}

	assert(packet != NULL);
	
	// state of the transfer
	// -1 .. a SOA is expected to create a new changeset
	int state = 0;

	if (rr == NULL) {
		dbg_xfrin("No RRs in the packet.\n");
		knot_packet_free(&packet);
		/*! \todo Some other action??? */
		return KNOT_EMALF;
	}
	
	if (*chs == NULL) {
		dbg_xfrin_verb("Changesets empty, creating new.\n");
		
		ret = knot_changeset_allocate(chs, KNOT_CHANGESET_TYPE_IXFR);
		if (ret != KNOT_EOK) {
			knot_rrset_deep_free(&rr, 1, 1);
			knot_packet_free(&packet);
			return ret;
		}

		// the first RR must be a SOA
		if (knot_rrset_type(rr) != KNOT_RRTYPE_SOA) {
			dbg_xfrin("First RR is not a SOA RR!\n");
			knot_rrset_deep_free(&rr, 1, 1);
			ret = KNOT_EMALF;
			goto cleanup;
		}
		
		// just store the first SOA for later use
		(*chs)->first_soa = rr;
		state = -1;
		
		dbg_xfrin_verb("First SOA of IXFR saved, state set to -1.\n");
		
		// parse the next one
		ret = knot_packet_parse_next_rr_answer(packet, &rr);
		if (ret != KNOT_EOK) {
			knot_packet_free(&packet);
			return ret;
		}
		
		/*
		 * If there is no other records in the response than the SOA, it
		 * means one of these three cases:
		 *
		 * 1) The server does not have newer zone than ours.
		 *    This is indicated by serial equal to the one of our zone.
		 * 2) The server wants to send the transfer but is unable to fit
		 *    it in the packet. This is indicated by serial different 
		 *    (newer) from the one of our zone, but applies only for
		 *    IXFR/UDP.
		 * 3) The master is weird and sends only SOA in the first packet
		 *    of a fallback to AXFR answer (PowerDNS does this).
		 *
		 * The serials must be compared in other parts of the server, so
		 * just indicate that the answer contains only one SOA.
		 */
		if (rr == NULL) {
			dbg_xfrin("Response containing only SOA,\n");
			knot_packet_free(&packet);
			return XFRIN_RES_SOA_ONLY;
		} else if (knot_rrset_type(rr) != KNOT_RRTYPE_SOA) {
			knot_rrset_deep_free(&rr, 1, 1);
			knot_packet_free(&packet);
			dbg_xfrin("Fallback to AXFR.\n");
			ret = XFRIN_RES_FALLBACK;
			return ret;
		}
	} else {
		if ((*chs)->first_soa == NULL) {
			dbg_xfrin("Changesets don't contain SOA first!\n");
			knot_rrset_deep_free(&rr, 1, 1);
			ret = KNOT_EINVAL;
			goto cleanup;
		}
		dbg_xfrin_detail("Changesets present.\n");
	}

	/*
	 * Process the next RR. Different requirements are in place in 
	 * different cases:
	 *
	 * 1) Last changeset has both soa_from and soa_to.
	 *    a) The next RR is a SOA.
	 *      i) The next RR is equal to the first_soa saved in changesets.
	 *         This denotes the end of the transfer. It may be dropped and
	 *         the end should be signalised by returning positive value.
	 *
	 *      ii) The next RR is some other SOA.
	 *          This means a start of new changeset - create it and add it 
	 *          to the list.
	 *
	 *    b) The next RR is not a SOA.
	 *       Put the RR into the ADD part of the last changeset as this is
	 *       not finished yet. Continue while SOA is not encountered. Then
	 *       jump to 1-a.
	 * 
	 * 2) Last changeset has only the soa_from and does not have soa_to.
	 *    a) The next RR is a SOA.
	 *       This means start of the ADD section. Put the SOA to the 
	 *       changeset. Continue adding RRs to the ADD section while SOA
	 *       is not encountered. This is identical to 1-b.
	 *
	 *    b) The next RR is not a SOA.
	 *       This means the REMOVE part is not finished yet. Add the RR to
	 *       the REMOVE part. Continue adding next RRs until a SOA is 
	 *       encountered. Then jump to 2-a.
	 */
	
	// first, find out in what state we are
	/*! \todo It would be more elegant to store the state in the 
	 *        changesets structure, or in some place persistent between
	 *        calls to this function.
	 */
	if (state != -1) {
		dbg_xfrin_detail("State is not -1, deciding...\n");
		// there should be at least one started changeset right now
		if ((*chs)->count <= 0) {
			knot_rrset_deep_free(&rr, 1, 1);
			ret = KNOT_EMALF;
			goto cleanup;
		}
		
		// a changeset should be created only when there is a SOA
		assert((*chs)->sets[(*chs)->count - 1].soa_from != NULL);
		
		if ((*chs)->sets[(*chs)->count - 1].soa_to == NULL) {
			state = KNOT_CHANGESET_REMOVE;
		} else {
			state = KNOT_CHANGESET_ADD;
		}
	}
	
	dbg_xfrin_detail("State before the loop: %d\n", state);
	
	/*! \todo This may be implemented with much less IFs! */
	
	while (ret == KNOT_EOK && rr != NULL) {
dbg_xfrin_exec_verb(
		dbg_xfrin_detail("Next loop, state: %d\n", state);
		char *name = knot_dname_to_str(knot_rrset_owner(rr));
		dbg_xfrin_detail("Actual RR: %s, type %u.\n", name,
		                 knot_rrset_type(rr));
		free(name);
);
		switch (state) {
		case -1:
			// a SOA is expected
			// this may be either a start of a changeset or the
			// last SOA (in case the transfer was empty, but that
			// is quite weird in fact
			if (knot_rrset_type(rr) != KNOT_RRTYPE_SOA) {
				dbg_xfrin("First RR is not a SOA RR!\n");
				dbg_xfrin_verb("RR type: %u\n",
				               knot_rrset_type(rr));
				ret = KNOT_EMALF;
				knot_rrset_deep_free(&rr, 1, 1);
				goto cleanup;
			}
			
			if (knot_rrset_rdata_soa_serial(rr)
			    == knot_rrset_rdata_soa_serial((*chs)->first_soa)) {
				
				/*! \note [TSIG] Check TSIG, we're at the end of
				 *               transfer. 
				 */
				ret = xfrin_check_tsig(packet, xfr, 1);
				
				// last SOA, discard and end
				knot_rrset_deep_free(&rr, 1, 1);
				knot_packet_free(&packet);
				
				/*! \note [TSIG] If TSIG validates, consider 
				 *        transfer complete. */
				if (ret == KNOT_EOK) {
					ret = XFRIN_RES_COMPLETE;
				}
				
				return ret;
			} else {
				// normal SOA, start new changeset
				(*chs)->count++;
				if ((ret = knot_changesets_check_size(*chs))
				     != KNOT_EOK) {
					(*chs)->count--;
					knot_rrset_deep_free(&rr, 1, 1);
					goto cleanup;
				}
						
				ret = knot_changeset_add_soa(
					&(*chs)->sets[(*chs)->count - 1], rr, 
					KNOT_CHANGESET_REMOVE);
				if (ret != KNOT_EOK) {
					knot_rrset_deep_free(&rr, 1, 1);
					goto cleanup;
				}
				
				// change state to REMOVE
				state = KNOT_CHANGESET_REMOVE;
			}
			break;
		case KNOT_CHANGESET_REMOVE:
			// if the next RR is SOA, store it and change state to
			// ADD
			if (knot_rrset_type(rr) == KNOT_RRTYPE_SOA) {
				// we should not be here if soa_from is not set
				assert((*chs)->sets[(*chs)->count - 1].soa_from
				       != NULL);
				
				ret = knot_changeset_add_soa(
					&(*chs)->sets[(*chs)->count - 1], rr, 
					KNOT_CHANGESET_ADD);
				if (ret != KNOT_EOK) {
					knot_rrset_deep_free(&rr, 1, 1);
					goto cleanup;
				}
				
				state = KNOT_CHANGESET_ADD;
			} else {
				// just add the RR to the REMOVE part and
				// continue
				if ((ret = knot_changeset_add_new_rr(
				         &(*chs)->sets[(*chs)->count - 1], rr,
				         KNOT_CHANGESET_REMOVE)) != KNOT_EOK) {
					knot_rrset_deep_free(&rr, 1, 1);
					goto cleanup;
				}
			}
			break;
		case KNOT_CHANGESET_ADD:
			// if the next RR is SOA change to state -1 and do not
			// parse next RR
			if (knot_rrset_type(rr) == KNOT_RRTYPE_SOA) {
				state = -1;
				continue;
			} else {
				
				// just add the RR to the ADD part and continue
				if ((ret = knot_changeset_add_new_rr(
				            &(*chs)->sets[(*chs)->count - 1], rr,
				            KNOT_CHANGESET_ADD)) != KNOT_EOK) {
					knot_rrset_deep_free(&rr, 1, 1);
					goto cleanup;
				}
			}
			break;
		}
		
		// parse the next RR
		dbg_xfrin_detail("Parsing next RR..\n");
		ret = knot_packet_parse_next_rr_answer(packet, &rr);
		dbg_xfrin_detail("Returned %d, %p.\n", ret, rr);
	}
	
	/*! \note Check TSIG, we're at the end of packet. It may not be 
	 *        required. 
	 */
	ret = xfrin_check_tsig(packet, xfr, 
	                       knot_ns_tsig_required(xfr->packet_nr));
	dbg_xfrin_verb("xfrin_check_tsig() returned %d\n", ret);
	++xfr->packet_nr;
	
	/*! \note [TSIG] Cleanup and propagate error if TSIG validation fails.*/
	if (ret != KNOT_EOK) {
		goto cleanup;
	}
	
	// here no RRs remain in the packet but the transfer is not finished
	// yet, return EOK
	knot_packet_free(&packet);
	return KNOT_EOK;

cleanup:
	/* We should go here only if some error occured. */
	assert(ret < 0);
	
	dbg_xfrin_detail("Cleanup after processing IXFR/IN packet.\n");
	knot_free_changesets(chs);
	knot_packet_free(&packet);
	xfr->data = 0;
	return ret;
}

/*----------------------------------------------------------------------------*/
/* Applying changesets to zone                                                */
/*----------------------------------------------------------------------------*/

static void xfrin_zone_contents_free(knot_zone_contents_t **contents)
{
	/*! \todo This should be all in some API!! */
	
//	if ((*contents)->table != NULL) {
//		ck_destroy_table(&(*contents)->table, NULL, 0);
//	}

	// free the zone tree with nodes
	dbg_zone("Destroying zone tree.\n");
	knot_zone_tree_deep_free(&(*contents)->nodes);
	dbg_zone("Destroying NSEC3 zone tree.\n");
	knot_zone_tree_deep_free(&(*contents)->nsec3_nodes);

	knot_nsec3_params_free(&(*contents)->nsec3_params);
	
	free(*contents);
	*contents = NULL;
}

/*----------------------------------------------------------------------------*/

int xfrin_copy_old_rrset(knot_rrset_t *old, knot_rrset_t **copy,
                         knot_changes_t *changes, int save_new)
{
	dbg_xfrin_detail("Copying old RRSet: %p\n", old);
	// create new RRSet by copying the old one
	int ret = knot_rrset_deep_copy(old, copy, 0);
	if (ret != KNOT_EOK) {
		dbg_xfrin("Failed to create RRSet copy.\n");
		return KNOT_ENOMEM;
	}
	
	int count = 0;

	// add the RRSet to the list of new RRSets
	// create place also for RRSIGs
	if (save_new) {
		ret = knot_changes_rrsets_reserve(&changes->new_rrsets,
						  &changes->new_rrsets_count,
						  &changes->new_rrsets_allocated,
		                                  2);
		if (ret != KNOT_EOK) {
			dbg_xfrin("Failed to add new RRSet to list.\n");
			knot_rrset_deep_free(copy, 1, 1);
			return ret;
		}

		count = 1;
		count += (*copy)->rrsigs ? 1 : 0;
	
		// add the copied RDATA to the list of new RDATA
		ret = knot_changes_rdata_reserve(&changes->new_rdata,
						 changes->new_rdata_count,
						 &changes->new_rdata_allocated,
						 count);
		if (ret != KNOT_EOK) {
			dbg_xfrin("Failed to add new RRSet to list.\n");
			knot_rrset_deep_free(copy, 1, 1);
			return ret;
		}
	
		changes->new_rrsets[changes->new_rrsets_count++] = *copy;
	
		dbg_xfrin_detail("Adding RDATA from the RRSet copy to new RDATA list."
				 "\n");
		knot_changes_add_rdata(changes->new_rdata,
					&changes->new_rdata_count,
					*copy);

		if ((*copy)->rrsigs != NULL) {
			assert(old->rrsigs != NULL);
			changes->new_rrsets[changes->new_rrsets_count++] =
					(*copy)->rrsigs;
	
			dbg_xfrin_detail("Adding RDATA from RRSIG of the RRSet copy to "
					 "new RDATA list.\n");
			knot_changes_add_rdata(changes->new_rdata,
						&changes->new_rdata_count,
						(*copy)->rrsigs);
		}
	}

	// add the old RRSet to the list of old RRSets
	ret = knot_changes_rrsets_reserve(&changes->old_rrsets,
	                                 &changes->old_rrsets_count,
	                                 &changes->old_rrsets_allocated, 2);
	if (ret != KNOT_EOK) {
		dbg_xfrin("Failed to add old RRSet to list.\n");
		return ret;
	}

	count = 1;
	count += (*copy)->rrsigs ? 1 : 0;

	// and old RDATA to the list of old RDATA
	ret = knot_changes_rdata_reserve(&changes->old_rdata,
	                                changes->old_rdata_count,
	                                &changes->old_rdata_allocated, count);
	if (ret != KNOT_EOK) {
		dbg_xfrin("Failed to add old RRSet to list.\n");
		return ret;
	}

	changes->old_rrsets[changes->old_rrsets_count++] = old;

	dbg_xfrin_detail("Adding RDATA from old RRSet to old RDATA list.\n");
	knot_changes_add_rdata(changes->old_rdata, &changes->old_rdata_count,
	                       old);

	if ((*copy)->rrsigs != NULL) {
		assert(old->rrsigs != NULL);
		changes->old_rrsets[changes->old_rrsets_count++] = old->rrsigs;

		dbg_xfrin_detail("Adding RDATA from RRSIG of the old RRSet to "
		                 "old RDATA list.\n");
		knot_changes_add_rdata(changes->old_rdata,
		                        &changes->old_rdata_count,
		                        old->rrsigs);
	}

	return KNOT_EOK;
}

/*----------------------------------------------------------------------------*/

int xfrin_copy_rrset(knot_node_t *node, uint16_t type,
                     knot_rrset_t **rrset, knot_changes_t *changes,
                     int save_new)
{
dbg_xfrin_exec_detail(
	char *name = knot_dname_to_str(knot_node_owner(node));
	dbg_xfrin_detail("Removing RRSet of type %u from node %s (%p)\n",
	                 type, name, node);
	free(name);
);
	knot_rrset_t *old = knot_node_remove_rrset(node, type);

	dbg_xfrin_detail("Removed RRSet: %p\n", old);
	dbg_xfrin_detail("Other RRSet of the same type in the node: %p\n",
	                 knot_node_rrset(node, type));

	if (old == NULL) {
		dbg_xfrin_verb("RRSet not found for RR to be removed.\n");
		return 1;
	}

	int ret = xfrin_copy_old_rrset(old, rrset, changes, save_new);
	if (ret != KNOT_EOK) {
		return ret;
	}
	
	dbg_xfrin_detail("Copied old rrset %p to new %p.\n", old, *rrset);
	
	// replace the RRSet in the node copy by the new one
	ret = knot_node_add_rrset(node, *rrset, 0);
	if (ret != KNOT_EOK) {
		dbg_xfrin("Failed to add RRSet copy to node\n");
		return KNOT_ERROR;
	}
	
	return KNOT_EOK;
}

/*----------------------------------------------------------------------------*/

static int xfrin_apply_remove_rrsigs(knot_changes_t *changes,
                                     const knot_rrset_t *remove,
                                     knot_node_t *node,
                                     knot_rrset_t **rrset,
                                     knot_rrset_t **rrsigs_old)
{
	assert(changes != NULL);
	assert(remove != NULL);
	assert(node != NULL);
	assert(rrset != NULL);
	assert(knot_rrset_type(remove) == KNOT_RRTYPE_RRSIG);
	
	/*! \todo These optimalizations may be useless as there may be only
	 *        one RRSet of each type and owner in the changeset.
	 */
	
	int ret = KNOT_EOK;

	int copied = 0;

	if (*rrset
	    && knot_dname_compare_non_canon(knot_rrset_owner(*rrset),
	                                    knot_node_owner(node)) == 0
	    && knot_rrset_type(*rrset) == knot_rrset_rdata_rrsig_type_covered(
	                        remove)) {
		// this RRSet should be the already copied RRSet so we may
		// update it right away
		/*! \todo Does this case even occur? */
		dbg_xfrin_verb("Using RRSet from previous iteration.\n");
	} else {
		// find RRSet based on the Type Covered
		uint16_t type =
			knot_rrset_rdata_rrsig_type_covered(remove);
		
		// copy the rrset
		dbg_xfrin_detail("Copying RRSet that carries the RRSIGs.\n");
		ret = xfrin_copy_rrset(node, type, rrset, changes, 1);
		if (ret != KNOT_EOK) {
			dbg_xfrin("Failed to copy rrset from changeset.\n");
			return ret;
		}
		dbg_xfrin_detail("Copied RRSet:\n");
		knot_rrset_dump(*rrset);
		copied = 1;
	}

	// get the old rrsigs
	knot_rrset_t *old = knot_rrset_get_rrsigs(*rrset);
	dbg_xfrin_detail("Old RRSIGs from RRSet: %p\n", old);
	if (old == NULL) {
		return 1;
	}
	
	// copy the RRSIGs
	knot_rrset_t *rrsigs = NULL;
	if (!copied) {
		// check if the stored RRSIGs are not the right ones
		if (*rrsigs_old && *rrsigs_old == (*rrset)->rrsigs) {
			dbg_xfrin_verb("Using RRSIG from previous iteration\n");
			rrsigs = *rrsigs_old;
		} else {
			ret = xfrin_copy_old_rrset(old, &rrsigs, changes, 1);
			if (ret != KNOT_EOK) {
				return ret;
			}
			dbg_xfrin_detail("Copied RRSIGs: %p\n", rrsigs);
			dbg_xfrin_detail("Copied RRSet:\n");
			knot_rrset_dump(rrsigs);
		}
	} else {
		rrsigs = old;
		dbg_xfrin_detail("Using old RRSIGs: %p\n", rrsigs);
	}
	
	// set the RRSIGs to the new RRSet copy
	if (knot_rrset_set_rrsigs(*rrset, rrsigs) != KNOT_EOK) {
		dbg_xfrin("Failed to set rrsigs.\n");
		return KNOT_ERROR;
	}

	*rrsigs_old = rrsigs;

	// now in '*rrset' we have a copy of the RRSet which holds the RRSIGs 
	// and in 'rrsigs' we have the copy of the RRSIGs
	
	knot_rrset_t *rr_removed = NULL;
	ret = knot_rrset_remove_rr_using_rrset(rrsigs, remove, &rr_removed, 0);
	if (ret != KNOT_EOK) {
		dbg_xfrin("Failed to remove RDATA from RRSet: %s.\n",
		          knot_strerror(ret));
		return 1;
	}
	/*!< \todo This RRSet will be created even when nothing was removed. */
	assert(rr_removed);

	int count = 1;//knot_rrset_rdata_rr_count(rr_removed);
	// connect the RDATA to the list of old RDATA
	ret = knot_changes_rdata_reserve(&changes->old_rdata,
	                                 changes->old_rdata_count,
	                                 &changes->old_rdata_allocated, count);
	if (ret != KNOT_EOK) {
		return ret;
	}

	knot_changes_add_rdata(changes->old_rdata, &changes->old_rdata_count,
	                       rr_removed);
	
	// if the RRSet is empty, remove from node and add to old RRSets
	// check if there is no RRSIGs; if there are, leave the RRSet
	// there; it may be eventually removed when the RRSIGs are removed
	if (knot_rrset_rdata_rr_count(rrsigs) == 0) {
		// remove the RRSIGs from the RRSet
		knot_rrset_set_rrsigs(*rrset, NULL);
		
		// add RRSet to the list of old RRSets
		ret = knot_changes_rrsets_reserve(&changes->old_rrsets,
		                                 &changes->old_rrsets_count,
		                                 &changes->old_rrsets_allocated,
		                                 1);
		if (ret != KNOT_EOK) {
			dbg_xfrin("Failed to add empty RRSet to the "
			          "list of old RRSets.");
			// delete the RRSet right away
			knot_rrset_free(&rrsigs);
			return ret;
		}
	
		changes->old_rrsets[changes->old_rrsets_count++] = rrsigs;

		// saving old RDATA is not necessary as there is none
		
		// now check if the RRSet is not totally empty
		if (knot_rrset_rdata_rr_count(*rrset) == 0) {
			assert(knot_rrset_rrsigs(*rrset) == NULL);
			
			// remove the whole RRSet from the node
			knot_rrset_t *tmp = knot_node_remove_rrset(node,
			                             knot_rrset_type(*rrset));
			assert(tmp == *rrset);
			
			ret = knot_changes_rrsets_reserve(&changes->old_rrsets,
			                        &changes->old_rrsets_count,
			                        &changes->old_rrsets_allocated,
			                        1);
			if (ret != KNOT_EOK) {
				dbg_xfrin("Failed to add empty RRSet to "
				          "the list of old RRSets.");
				// delete the RRSet right away
				knot_rrset_free(rrset);
				return ret;
			}
		
			changes->old_rrsets[changes->old_rrsets_count++] = 
				*rrset;
		}
	}
	
	return KNOT_EOK;
}

/*----------------------------------------------------------------------------*/

static int xfrin_apply_remove_normal(knot_changes_t *changes,
                                     const knot_rrset_t *remove,
                                     knot_node_t *node,
                                     knot_rrset_t **rrset,
                                     uint32_t chflags)
{
	assert(changes != NULL);
	assert(remove != NULL);
	assert(node != NULL);
	assert(rrset != NULL);
	
	int ret;
	
	dbg_xfrin_detail("Removing RRSet: \n");
	knot_rrset_dump(remove);

	int is_apex = knot_node_rrset(node, KNOT_RRTYPE_SOA) != NULL;

	/*
	 * First handle the special case of DDNS - do not remove SOA from apex.
	 */
	if ((chflags & KNOT_CHANGESET_TYPE_DDNS) && is_apex
	    && knot_rrset_type(remove) == KNOT_RRTYPE_SOA) {
		dbg_xfrin_verb("Ignoring SOA removal in UPDATE.\n");
		return KNOT_EOK;
	}

	// now we have the copy of the node, so lets get the right RRSet
	// check if we do not already have it
	if (*rrset
	    && knot_dname_compare(knot_rrset_owner(*rrset),
	                          knot_node_owner(node)) == 0
	    && knot_rrset_type(*rrset) == knot_rrset_type(remove)) {
		/*! \todo Does some other case even occur? */
		dbg_xfrin_verb("Using RRSet from previous loop.\n");
	} else {
		/*!
		 * \todo This may happen also with already 
		 *       copied RRSet. In that case it would be
		 *       an unnecesary overhead but will 
		 *       probably not cause problems. TEST!!
		 */
		ret = xfrin_copy_rrset(node,
			knot_rrset_type(remove), rrset, changes, 1);
		if (ret != KNOT_EOK) {
			return ret;
		}
		dbg_xfrin_detail("Copied RRSet:\n");
		knot_rrset_dump(*rrset);
	}
	
	if (*rrset == NULL) {
		dbg_xfrin_verb("RRSet not found for RR to be removed.\n");
		return 1;
	}
	
dbg_xfrin_exec_detail(
	char *name = knot_dname_to_str(knot_rrset_owner(*rrset));
	dbg_xfrin_detail("Updating RRSet with owner %s, type %u\n", name,
	                 knot_rrset_type(*rrset));
	free(name);
);

	// remove the specified RRs from the RRSet (de facto difference of sets)
	int ddns_remove_ns_from_apex =
	                ((chflags & KNOT_CHANGESET_TYPE_DDNS) && is_apex
	                 && knot_rrset_type(*rrset) == KNOT_RRTYPE_NS);
	knot_rrset_t *rr_remove = NULL;
	ret = knot_rrset_remove_rr_using_rrset(*rrset, remove, &rr_remove,
	                         ddns_remove_ns_from_apex);
	if (ret != KNOT_EOK) {
		dbg_xfrin("xfr: remove_normal: Could not remove RR (%s).\n",
		          knot_strerror(ret));
		return ret;
	}
	/*!< \todo either one of these checks should be enough. */
	if (knot_rrset_rdata_rr_count(rr_remove) == 0
	    && !ddns_remove_ns_from_apex) {
		/* No RDATA, no need to deep free. */
		knot_rrset_free(&rr_remove);
		dbg_xfrin_verb("Failed to remove RDATA from RRSet\n");
		// In this case, the RDATA was not found in the RRSet
		return 1;
	}
	
dbg_xfrin_exec_detail(
//	dbg_xfrin_detail("Removed rdata: \n");
//	knot_rdata_t *r = rdata;
//	if (r != NULL) {
//		do {
//			dbg_xfrin_detail("pointer: %p\n", r);
//			knot_rdata_dump(r, knot_rrset_type(remove), 0);
//			r = r->next;
//		} while (r != NULL && r != rdata);
//	}
);

	if (rr_remove->rdata_count != 0) {
		int count = 1;
		// connect the RDATA to the list of old RDATA
		ret = knot_changes_rdata_reserve(&changes->old_rdata,
		                                changes->old_rdata_count,
		                                &changes->old_rdata_allocated,
		                                count);
		if (ret != KNOT_EOK) {
			return ret;
		}

		knot_changes_add_rdata(changes->old_rdata,
		                        &changes->old_rdata_count, rr_remove);
	}
	
	// if the RRSet is empty, remove from node and add to old RRSets
	// check if there is no RRSIGs; if there are, leave the RRSet
	// there; it may be eventually removed when the RRSIGs are removed
	if (knot_rrset_rdata_rr_count(*rrset) == 0
	    && knot_rrset_rrsigs(*rrset) == NULL) {
		// The RRSet should not be empty if we were removing NSs from
		// apex in case of DDNS
		assert(!ddns_remove_ns_from_apex);
		
		knot_rrset_t *tmp = knot_node_remove_rrset(node,
		                                     knot_rrset_type(*rrset));
		dbg_xfrin_detail("Removed whole RRSet (%p).\n", tmp);
		
		// add the removed RRSet to list of old RRSets
		
		assert(tmp == *rrset);
		ret = knot_changes_rrsets_reserve(&changes->old_rrsets,
		                                 &changes->old_rrsets_count,
		                                 &changes->old_rrsets_allocated,
		                                 1);
		if (ret != KNOT_EOK) {
			dbg_xfrin("Failed to add empty RRSet to the "
			          "list of old RRSets.");
			// delete the RRSet right away
			knot_rrset_free(rrset);
			return ret;
		}
	
		changes->old_rrsets[changes->old_rrsets_count++] = *rrset;
	}
	
	return KNOT_EOK;
}

/*----------------------------------------------------------------------------*/
/*! \todo Needs review - RRs may not be merged into RRSets. */
static int xfrin_apply_remove_all_rrsets(knot_changes_t *changes,
                                         knot_node_t *node, uint16_t type,
                                         uint32_t chflags)
{
	int ret = KNOT_EOK;
	knot_rrset_t **rrsets = NULL;
	unsigned rrsets_count = 0;
	int is_apex = knot_node_rrset(node, KNOT_RRTYPE_SOA) != NULL;

dbg_xfrin_exec_verb(
	char *name = knot_dname_to_str(knot_node_owner(node));
	dbg_xfrin_verb("Removing all RRSets from node %s of type %u. "
		       "Is apex: %d, changeset flags: %u\n",
		       name, type, is_apex, chflags);
	free(name);
);

	/*! \todo ref #937 is it OK to modify nodes at this point?
	 * shouldn't it be after the zones are switched? */
	
	/* Assemble RRSets to remove. */
	if (type == KNOT_RRTYPE_ANY) {
		/* Remove all RRSets from the node. */
		/* If removing from zone apex in an UPDATE, NS and SOA records
		 * should be left unchanged.
		 * We might either remove all RRSets and then return SOA and
		 * NS RRSets to the node. Or find all existing types in the node
		 * and remove all except NS and SOA. The first approach is
		 * IMHO faster.
		 */

		rrsets = knot_node_get_rrsets(node);
		short rr_count = knot_node_rrset_count(node);
		if (rr_count > 0) {
			rrsets_count = (unsigned)rr_count;
		}
		knot_node_remove_all_rrsets(node);

		/*
		 * If apex, return SOA and NS RRSets to the node and remove
		 * them from the list (so they are not deleted later).
		 *
		 * This function is called only when processing DDNS, but one
		 * never knows, so we'll rather check it
		 */
		if (is_apex && (chflags & KNOT_CHANGESET_TYPE_DDNS)) {
			dbg_xfrin_detail("DDNS: returning SOA and NS to the "
			                 "node.\n");
			for (unsigned i = 0; i < rrsets_count; ++i) {
				if (knot_rrset_type(rrsets[i])
				       == KNOT_RRTYPE_SOA
				    || knot_rrset_type(rrsets[i])
				       == KNOT_RRTYPE_NS) {
					dbg_xfrin_detail("Returning...\n");
					knot_node_add_rrset(node, rrsets[i], 0);
					rrsets[i] = NULL;
				}
			}
		}
	} else {
		/* Remove only the RRSet with given type. */
		/* First we must check if we're not removing NS or SOA from
		 * apex. This change should be ignored.
		 *
		 * This function is called only when processing DDNS, but one
		 * never knows, so we'll rather check it
		 */
		if (is_apex && (chflags & KNOT_CHANGESET_TYPE_DDNS)
		    && (type == KNOT_RRTYPE_SOA || type == KNOT_RRTYPE_NS)) {
			dbg_xfrin_detail("DDNS: ignoring SOA or NS removal.\n");
			return KNOT_EOK;
		}

		rrsets = malloc(sizeof(knot_rrset_t*));
		if (rrsets) {
			*rrsets = knot_node_remove_rrset(node, type);
			rrsets_count = 1;
		}
	}
	
	ret = knot_changes_rrsets_reserve(&changes->old_rrsets,
					 &changes->old_rrsets_count,
					 &changes->old_rrsets_allocated,
					 rrsets_count);
	if (ret != KNOT_EOK) {
		dbg_xfrin("Failed to reserve changes rrsets.\n");
		free(rrsets);
		return ret;
	}
	
	/* Mark RRsets and RDATA for removal. */
	for (unsigned i = 0; i < rrsets_count; ++i) {
		if (rrsets[i] == NULL) {
			continue;
		}

		changes->old_rrsets[changes->old_rrsets_count++] = rrsets[i];
	
		/* Remove old RDATA. */
		int rdata_count = 1;//knot_rrset_rdata_rr_count(rrsets[i]);
		ret = knot_changes_rdata_reserve(&changes->old_rdata,
						changes->old_rdata_count,
						&changes->old_rdata_allocated,
						rdata_count);
		if (ret != KNOT_EOK) {
			dbg_xfrin("Failed to reserve changes rdata.\n");
			free(rrsets);
			return ret;
		}
		
		knot_changes_add_rdata(changes->old_rdata,
					&changes->old_rdata_count,
					rrsets[i]);
	}
	
	free(rrsets);

	return KNOT_EOK;
}

/*----------------------------------------------------------------------------*/

static knot_node_t *xfrin_add_new_node(knot_zone_contents_t *contents,
                                       knot_rrset_t *rrset, int is_nsec3)
{
	knot_node_t *node = knot_node_new(knot_rrset_get_owner(rrset),
	                                  NULL, 0);
	if (node == NULL) {
		dbg_xfrin("Failed to create a new node.\n");
		return NULL;
	}

	int ret = 0;

	// insert the node into zone structures and create parents if
	// necessary
	if (is_nsec3) {
		ret = knot_zone_contents_add_nsec3_node(contents, node, 1, 0,
		                                        1);
	} else {
		ret = knot_zone_contents_add_node(contents, node, 1, 0, 1);
	}
	if (ret != KNOT_EOK) {
		dbg_xfrin("Failed to add new node to zone contents.\n");
		return NULL;
	}

	/*!
	 * \note It is not needed to set the previous node, we will do this
	 *       in adjusting after the transfer.
	 */

	assert(contents->zone != NULL);
	knot_node_set_zone(node, contents->zone);

	return node;
}

/*----------------------------------------------------------------------------*/

int xfrin_replace_rrset_in_node(knot_node_t *node,
                                       knot_rrset_t *rrset_new,
                                       knot_changes_t *changes,
                                       knot_zone_contents_t *contents)
{
	uint16_t type = knot_rrset_type(rrset_new);
	// remove RRSet of the proper type from the node
	dbg_xfrin_verb("Removing RRSet of type: %u.\n", type);
	knot_rrset_t *rrset_old = knot_node_remove_rrset(node, type);
	assert(rrset_old != NULL);

	// add the old RRSet to the list of old RRSets
	int ret = knot_changes_rrsets_reserve(&changes->old_rrsets,
	                                     &changes->old_rrsets_count,
	                                     &changes->old_rrsets_allocated, 1);
	if (ret != KNOT_EOK) {
		dbg_xfrin("Failed to add old RRSet to list.\n");
		return ret;
	}

	// save also the RDATA, because RDATA are not deleted with the RRSet
	// The count should be 1, but just to be sure....
	int count = 1;//knot_rrset_rdata_rr_count(rrset_old);
	ret = knot_changes_rdata_reserve(&changes->old_rdata,
	                                changes->old_rdata_count,
	                                &changes->old_rdata_allocated, count);
	if (ret != KNOT_EOK) {
		dbg_xfrin("Failed to add old RDATA to list.\n");
		return ret;
	}

	// save the new RRSet to the new RRSet, so that it is deleted if the
	// apply fails
	ret = knot_changes_rrsets_reserve(&changes->new_rrsets,
	                                 &changes->new_rrsets_count,
	                                 &changes->new_rrsets_allocated, 1);
	if (ret != KNOT_EOK) {
		dbg_xfrin("Failed to add new RRSet to list.\n");
		return ret;
	}

	// The count should be 1, but just to be sure....
	count = 1;//knot_rrset_rdata_rr_count(rrset_new);
	// save the new RDATA
	ret = knot_changes_rdata_reserve(&changes->new_rdata,
	                                changes->new_rdata_count,
	                                &changes->new_rdata_allocated, count);
	if (ret != KNOT_EOK) {
		dbg_xfrin("Failed to add new RDATA to list.\n");
		return ret;
	}

	changes->old_rrsets[changes->old_rrsets_count++] = rrset_old;

	dbg_xfrin_verb("Adding RDATA from old RRSet to the list of old RDATA."
	               "\n");
	knot_changes_add_rdata(changes->old_rdata, &changes->old_rdata_count,
	                       rrset_old);

	// store RRSIGs from the old RRSet to the new
	knot_rrset_set_rrsigs(rrset_new, knot_rrset_get_rrsigs(rrset_old));

	// insert the new RRSet to the node
	dbg_xfrin_verb("Adding new RRSet.\n");
	ret = knot_zone_contents_add_rrset(contents, rrset_new, &node,
	                                   KNOT_RRSET_DUPL_SKIP, 1);

	if (ret < 0) {
		dbg_xfrin("Failed to add RRSet to node.\n");
		return KNOT_ERROR;
	}
	assert(ret == 0);

	changes->new_rrsets[changes->new_rrsets_count++] = rrset_new;

	dbg_xfrin_verb("Adding RDATA from new RRSet to the list of new RDATA."
	               "\n");
	knot_changes_add_rdata(changes->new_rdata, &changes->new_rdata_count,
	                       rrset_new);

	return KNOT_EOK;
}

/*----------------------------------------------------------------------------*/

static int xfrin_apply_add_normal_ddns(knot_changes_t *changes,
                                       knot_rrset_t *add, knot_node_t *node,
                                       knot_zone_contents_t *contents)
{
	int ret;

	/* 1) Adding SOA. */
	if (knot_rrset_type(add) == KNOT_RRTYPE_SOA) {
		/* a) If trying to add SOA to non-apex node, or the
		 *    serial is less than the current serial, ignore.
		 */
		if (knot_node_rrset(node, KNOT_RRTYPE_SOA) == NULL
		    || ns_serial_compare(knot_rrset_rdata_soa_serial(
		       knot_node_rrset(node, KNOT_RRTYPE_SOA)),
		           knot_rrset_rdata_soa_serial(add) > 0
		    )) {
			dbg_ddns_verb("DDNS: Ignoring SOA.\n");
			return KNOT_EOK;
		} else {
			dbg_ddns_verb("DDNS: replacing SOA (old serial: %u,"
			              " new serial: %u.\n",
			              knot_rrset_rdata_soa_serial(knot_node_rrset(node,
			                                  KNOT_RRTYPE_SOA)),
			              knot_rrset_rdata_soa_serial(add));
			/* b) Otherwise, replace the current SOA. */
			ret = xfrin_replace_rrset_in_node(node, add,
			                                      changes,
			                                      contents);
			/* In this case we must however remove the ADD RRSet
			 * from the changeset, so that it is not deleted
			 * afterwards.
			 */
			if (ret == KNOT_EOK) {
				return 3;
			} else {
				return ret;
			}
		}
	} else if (knot_rrset_type(add) == KNOT_RRTYPE_CNAME) {
		/* 2) Adding CNAME... */
		if (knot_node_rrset(node, KNOT_RRTYPE_CNAME) != NULL) {
			dbg_ddns_verb("DDNS: replacing CNAME.\n");
			/* a) ... to a CNAME node => replace. */
			ret = xfrin_replace_rrset_in_node(node, add, changes,
			                                  contents);
			/* In this case we must however remove the ADD RRSet
			 * from the changeset, so that it is not deleted
			 * afterwards.
			 */
			if (ret == KNOT_EOK) {
				return 3;
			} else {
				return ret;
			}
		} else if (knot_node_rrset_count(node) > 0) {
			dbg_ddns_verb("DDNS: ignoring CNAME (non-empty node)\n");
			/* b) ... to a non-empty node => ignore. */
			return KNOT_EOK;
		}
		/* c) ... to an empty node => process normally. */
	} else if (knot_node_rrset(node, KNOT_RRTYPE_CNAME) != NULL) {
		/* 3) Adding other RRSets to CNAME node => ignore. */
		dbg_ddns_verb("DDNS: ignoring RRSet (CNAME node)\n");
		// handled in previous case
		assert(knot_rrset_type(add) != KNOT_RRTYPE_CNAME);
		return KNOT_EOK;
	}

	return 1;  // Continue normal processing
}

/*----------------------------------------------------------------------------*/

static int xfrin_apply_add_normal(knot_changes_t *changes,
                                  knot_rrset_t *add,
                                  knot_node_t *node,
                                  knot_rrset_t **rrset,
                                  knot_zone_contents_t *contents,
                                  uint32_t chflags)
{
	assert(changes != NULL);
	assert(add != NULL);
	assert(node != NULL);
	assert(rrset != NULL);
	assert(contents != NULL);

	int ret;

dbg_xfrin_exec_detail(
	dbg_xfrin_detail("applying rrset:\n");
	knot_rrset_dump(add);
);

	/* DDNS special cases. */
	if (chflags & KNOT_CHANGESET_TYPE_DDNS) {
		ret = xfrin_apply_add_normal_ddns(changes, add, node, contents);
		/* Continue only if return value is 1. */
		if (ret != 1) {
			return ret;
		}
	}
	
	int copied = 0;
	/*! \note Reusing RRSet from previous function caused it not to be
	 *        removed from the node.
	 *        Maybe modification of the code would allow reusing the RRSet
	 *        as in apply_add_rrsigs() - the RRSet should not be copied
	 *        in such case.
	 */
	if (*rrset
	    && knot_dname_compare(knot_rrset_owner(*rrset),
	                          knot_node_owner(node)) == 0
	    && knot_rrset_type(*rrset) == knot_rrset_type(add)) {
		dbg_xfrin_verb("Using RRSet from previous iteration.\n");
	} else {
		dbg_xfrin_detail("Removing rrset!\n");
		*rrset = knot_node_remove_rrset(node, knot_rrset_type(add));

		knot_rrset_t *old = *rrset;

		if (*rrset != NULL) {
			ret = xfrin_copy_old_rrset(old, rrset, changes, 1);
			if (ret != KNOT_EOK) {
				return ret;
			}

			dbg_xfrin_detail("Copied RRSet: %p\n", *rrset);
			dbg_xfrin_detail("Copied RRSet:\n");
			knot_rrset_dump(*rrset);
			copied = 1;
		}
	}
	
dbg_xfrin_exec_detail(
	dbg_xfrin_detail("Removed RRSet: \n");
	knot_rrset_dump(*rrset);
);

	if (*rrset == NULL) {
dbg_xfrin_exec_detail(
		char *name = knot_dname_to_str(add->owner);
		dbg_xfrin_detail("RRSet to be added not found in zone.\n");
		dbg_xfrin_detail("owner: %s type: %u\n", name, add->type);
		free(name);
);
		// add the RRSet from the changeset to the node
		/*! \todo What about domain names?? Shouldn't we use the
		 *        zone-contents' version of this function??
		 */
		/*!
		 * \note The new zone must be adjusted nevertheless, so it
		 *       doesn't matter whether there are some extra dnames to
		 *       be added to the table or not.
		 */
//		ret = knot_node_add_rrset(node, add, 0);
		ret = knot_zone_contents_add_rrset(contents, add, &node,
		                                   KNOT_RRSET_DUPL_SKIP, 1);

		if (ret < 0) {
			dbg_xfrin("Failed to add RRSet to node.\n");
			return ret;
		}

		assert(ret == 0);

		return 1; // return 1 to indicate the add RRSet was used
	}

dbg_xfrin_exec_detail(
	char *name = knot_dname_to_str(knot_rrset_owner(*rrset));
	dbg_xfrin_detail("Found RRSet with owner %s, type %u\n", name,
	                 knot_rrset_type(*rrset));
	free(name);
);

	// merge the changeset RRSet to the copy
	/* What if the update fails?
	 * The changesets will be destroyed - that will destroy 'add',
	 * and the copied RRSet will be destroyed because it is in the new
	 * rrsets list.
	 *
	 * If the update is successfull, the old RRSet will be destroyed,
	 * but the one from the changeset will be not!!
	 *
	 * TODO: add the 'add' rrset to list of old RRSets?
	 */

	dbg_xfrin_detail("Merging RRSets with owners: %s, %s types: %u, %u\n",
	                 (*rrset)->owner->name, add->owner->name,
	                 (*rrset)->type,
	                 add->type);
	dbg_xfrin_detail("RDATA in RRSet1: %p, RDATA in RRSet2: %p\n",
	                 (*rrset)->rdata, add->rdata);

	/* In case the RRSet is empty (and only remained there because of the
	 * RRSIGs) it may happen that the TTL may be different than that of
	 * the new RRs. Update the TTL according to the first RR.
	 */

	if (knot_rrset_rdata_rr_count(*rrset) == 0
	    && knot_rrset_ttl(*rrset) != knot_rrset_ttl(add)) {
		knot_rrset_set_ttl(*rrset, knot_rrset_ttl(add));
	}

	ret = knot_rrset_merge_no_dupl((void **)rrset, (void **)&add);
	if (ret < 0) {
		dbg_xfrin("Failed to merge changeset RRSet.\n");
		return ret;
	}
	dbg_xfrin_detail("Merge returned: %d\n", ret);
	knot_rrset_dump(*rrset);

	if (copied) {
		ret = knot_node_add_rrset(node, *rrset, 0);

		if (ret < 0) {
			dbg_xfrin("Failed to add merged RRSet to the node.\n");
			return ret;
		}
	}

	// return 2 so that the add RRSet is removed from
	// the changeset (and thus not deleted)
	// and put to list of new RRSets (is this ok?)
	// and deleted
	return 2;
}

/*----------------------------------------------------------------------------*/

static int xfrin_apply_add_rrsig(knot_changes_t *changes,
                                  knot_rrset_t *add,
                                  knot_node_t *node,
                                  knot_rrset_t **rrset,
                                  knot_rrset_t **rrsigs_old,
                                  knot_zone_contents_t *contents)
{
	assert(changes != NULL);
	assert(add != NULL);
	assert(node != NULL);
	assert(rrset != NULL);
	assert(knot_rrset_type(add) == KNOT_RRTYPE_RRSIG);
	assert(contents != NULL);
	
	int ret;
	
	uint16_t type = knot_rrset_rdata_rrsig_type_covered(add);
	
dbg_xfrin_exec_verb(
	char *name = knot_dname_to_str(knot_rrset_owner(add));
	dbg_xfrin_verb("Adding RRSIG: Owner %s, type covered %u.\n",
	               name, type);
	free(name);
);

	int copied = 0;

	/*! \note Here the check is OK, because if we aready have the RRSet,
	 *        it's a copied one, so it is OK to modify it right away.
	 */
	if (*rrset
	    && knot_dname_compare(knot_rrset_owner(*rrset),
	                          knot_node_owner(node)) == 0
	    && knot_rrset_type(*rrset) == type) {
		dbg_xfrin_verb("Using RRSet from previous iteration.\n");
	} else {
		// copy the rrset
		ret = xfrin_copy_rrset(node, type, rrset, changes, 1);
		if (ret < 0) {
			return ret;
		} else if (ret != KNOT_EOK) {
			*rrset = NULL;
		}
		copied = 1;
		dbg_xfrin_detail("Copied RRSet:\n");
		knot_rrset_dump(*rrset);
	}

	if (*rrset == NULL) {
		dbg_xfrin_detail("RRSet to be added not found in zone.\n");
		
		// create a new RRSet to add the RRSIGs into
		*rrset = knot_rrset_new(knot_node_get_owner(node), type,
		                        knot_rrset_class(add),
		                        knot_rrset_ttl(add));
		if (*rrset == NULL) {
			dbg_xfrin("Failed to create new RRSet for RRSIGs.\n");
			return KNOT_ENOMEM;
		}
		dbg_xfrin_detail("Created new RRSet for RRSIG: %p.\n", *rrset);

		// add the RRset to the list of new RRsets
		ret = knot_changes_rrsets_reserve(
			&changes->new_rrsets,
			&changes->new_rrsets_count,
			&changes->new_rrsets_allocated, 1);
		if (ret != KNOT_EOK) {
			dbg_xfrin("Failed to add old RRSet to list.\n");
			knot_rrset_free(rrset);
			return ret;
		}

		// add the new RRSet to the node
		// not needed to insert it through the zone_contents() function,
		// as the owner is already in the dname table
		ret = knot_node_add_rrset(node, *rrset, 0);
		if (ret != KNOT_EOK) {
			dbg_xfrin("Failed to add RRSet to node.\n");
			knot_rrset_free(rrset);
			return KNOT_ERROR;
		}

		changes->new_rrsets[changes->new_rrsets_count++] = *rrset;
	}

dbg_xfrin_exec_detail(
		char *name = knot_dname_to_str(knot_rrset_owner(*rrset));
		dbg_xfrin_detail("Found RRSet with owner %s, type %u\n", name,
		                 knot_rrset_type(*rrset));
		free(name);
);

	if (knot_rrset_rrsigs(*rrset) == NULL) {

		dbg_xfrin_detail("Adding new RRSIGs to RRSet.\n");
		ret = knot_zone_contents_add_rrsigs(contents, add, rrset, &node,
		                                    KNOT_RRSET_DUPL_SKIP, 1);

		if (ret < 0) {
			dbg_xfrin("Failed to add RRSIGs to the RRSet.\n");
			return KNOT_ERROR;
		}

		assert(ret == 0);
		
		return 1;
	} else {
		knot_rrset_t *old = knot_rrset_get_rrsigs(*rrset);
		assert(old != NULL);
		knot_rrset_t *rrsig;
		
		if (!copied) {
			// check if the stored RRSIGs are not the right ones
			if (*rrsigs_old && *rrsigs_old == old) {
				dbg_xfrin_verb("Using RRSIG from previous iteration\n");
				rrsig = *rrsigs_old;
			} else {
				ret = xfrin_copy_old_rrset(old, &rrsig, changes,
				                           1);
				if (ret != KNOT_EOK) {
					return ret;
				}
				dbg_xfrin_detail("Copied RRSIGs: %p\n", rrsig);
				dbg_xfrin_detail("Copied RRSet:\n");
				knot_rrset_dump(rrsig);
			}
		} else {
			rrsig = old;
			dbg_xfrin_verb("Using old RRSIGs: %p\n", rrsig);
		}
		
		// replace the old RRSIGs with the new ones
		knot_rrset_set_rrsigs(*rrset, rrsig);
	
		// merge the changeset RRSet to the copy
		dbg_xfrin_detail("Merging RRSIG to the one in the RRSet.\n");
		ret = knot_rrset_merge_no_dupl((void **)&rrsig, (void **)&add);
		if (ret < 0) {
			dbg_xfrin("Failed to merge changeset RRSIG to copy: %s"
			          ".\n", knot_strerror(ret));
			return KNOT_ERROR;
		}
		
		return 2;
	}
	
	return KNOT_EOK;
}

/*----------------------------------------------------------------------------*/

void xfrin_cleanup_successful_update(knot_changes_t **changes)
{

	for (int i = 0; i < (*changes)->old_rrsets_count; ++i) {
		dbg_xfrin_detail("Deleting old RRSet: %p\n",
		                 (*changes)->old_rrsets[i]);
		knot_rrset_dump((*changes)->old_rrsets[i]);
		knot_rrset_free(&(*changes)->old_rrsets[i]);
	}

	// delete old RDATA
	for (int i = 0; i < (*changes)->old_rdata_count; ++i) {
<<<<<<< HEAD
		knot_rrset_dump((*changes)->old_rdata[i]);
=======
		dbg_xfrin_detail("Deleting old RDATA: %p, type: %u\n", 
		         (*changes)->old_rdata[i],
		         (*changes)->old_rdata_types[i]);
		knot_rdata_dump((*changes)->old_rdata[i],
		                (*changes)->old_rdata_types[i], 0);
>>>>>>> 1066647a
		// RDATA are stored separately so do not delete the whole chain
		knot_rrset_deep_free(&(*changes)->old_rdata[i], 1, 0);
	}

	// free the empty nodes
	for (int i = 0; i < (*changes)->old_nodes_count; ++i) {
dbg_xfrin_exec_detail(
		char *name = knot_dname_to_str(
		                   knot_node_owner((*changes)->old_nodes[i]));
		dbg_xfrin_detail("Deleting old empty node: %p, owner: %s\n",
		                 (*changes)->old_nodes[i], name);
		free(name);
);
		knot_node_free(&(*changes)->old_nodes[i]);
	}

	// free empty NSEC3 nodes
	for (int i = 0; i < (*changes)->old_nsec3_count; ++i) {
dbg_xfrin_exec_detail(
		char *name = knot_dname_to_str(
		                   knot_node_owner((*changes)->old_nsec3[i]));
		dbg_xfrin_detail("Deleting old empty node: %p, owner: %s\n",
		                 (*changes)->old_nsec3[i], name);
		free(name);
);
		knot_node_free(&(*changes)->old_nsec3[i]);
	}

	// free allocated arrays of nodes and rrsets
	free((*changes)->new_rrsets);
	free((*changes)->new_rdata);
	free((*changes)->old_nodes);
	free((*changes)->old_nsec3);
	free((*changes)->old_rrsets);
	free((*changes)->old_rdata);

	free((*changes));
	*changes = NULL;
}

/*----------------------------------------------------------------------------*/
/* New changeset applying                                                     */
/*----------------------------------------------------------------------------*/

static void xfrin_switch_nodes_in_node(knot_node_t *node, void *data)
{
	assert(node != NULL);
	UNUSED(data);

	assert(knot_node_new_node(node) == NULL);

	knot_node_update_refs(node);
}

/*----------------------------------------------------------------------------*/

static void xfrin_switch_node_in_dname_table(knot_dname_t *dname, void *data)
{
	UNUSED(data);

dbg_xfrin_exec_detail(
	char *name = knot_dname_to_str(dname);
	dbg_xfrin_detail("Switching node in dname %s (%p)\n", name, dname->node);
	free(name);
);
	/* dname is not checked here (for NULL value), which resulted in crash
	 * on howl recently. However, dname should not be NULL here at all, 
	 * it is a sign of some other error.
	 */

	if (dname->node == NULL) {
		return;
	}

	knot_dname_update_node(dname);
}

/*----------------------------------------------------------------------------*/

static int xfrin_switch_nodes(knot_zone_contents_t *contents_copy)
{
	assert(contents_copy != NULL);

	// Traverse the trees and for each node check every reference
	// stored in that node. The node itself should be new.
	knot_zone_contents_tree_apply_inorder(contents_copy,
	                                      xfrin_switch_nodes_in_node, NULL);

	knot_zone_contents_nsec3_apply_inorder(contents_copy,
	                                      xfrin_switch_nodes_in_node, NULL);

	// Then traverse the hash table and change each pointer in hash table
	// item from old node to new node.
	assert(0);
	//TODO change to trie
//	int ret = ck_apply(knot_zone_contents_get_hash_table(contents_copy),
//	                   xfrin_switch_node_in_hash_table, NULL);
//	assert(ret == 0);

//	// Traverse also the dname table and change the node pointers in dnames
//	knot_zone_contents_dname_table_apply(contents_copy,
//	                                     xfrin_switch_node_in_dname_table,
//	                                     NULL);

	return KNOT_EOK;
}

/*----------------------------------------------------------------------------*/

static void xfrin_zone_contents_free2(knot_zone_contents_t **contents)
{
	/*! \todo This should be all in some API!! */

	// free the zone tree, but only the structure
	// (nodes are already destroyed)
	dbg_zone("Destroying zone tree.\n");
	knot_zone_tree_deep_free(&(*contents)->nodes);
	dbg_zone("Destroying NSEC3 zone tree.\n");
	knot_zone_tree_deep_free(&(*contents)->nsec3_nodes);

	knot_nsec3_params_free(&(*contents)->nsec3_params);

	free(*contents);
	*contents = NULL;
}

/*----------------------------------------------------------------------------*/

static void xfrin_cleanup_old_nodes(knot_node_t *node, void *data)
{
	UNUSED(data);
	assert(node != NULL);

	knot_node_set_new_node(node, NULL);
	knot_dname_set_node(knot_node_get_owner(node), node);
}

/*----------------------------------------------------------------------------*/

static void xfrin_cleanup_failed_update(knot_zone_contents_t *old_contents,
                                        knot_zone_contents_t **new_contents)
{
	if (old_contents == NULL && new_contents == NULL) {
		return;
	}

	if (*new_contents != NULL) {
		// destroy the shallow copy of zone
		xfrin_zone_contents_free2(new_contents);
	}

	if (old_contents != NULL) {
		// cleanup old zone tree - reset pointers to new node to NULL
		// also set pointers from dnames to old nodes
		knot_zone_contents_tree_apply_inorder(old_contents,
						      xfrin_cleanup_old_nodes,
		                                      NULL);

		knot_zone_contents_nsec3_apply_inorder(old_contents,
						       xfrin_cleanup_old_nodes,
		                                       NULL);
	}
}

/*----------------------------------------------------------------------------*/

void xfrin_rollback_update(knot_zone_contents_t *old_contents,
                           knot_zone_contents_t **new_contents,
                           knot_changes_t **changes)
{
	assert(changes != NULL);

	dbg_xfrin("Rolling back changeset application.\n");

	if (*changes != NULL) {
		// discard new RRSets
		for (int i = 0; i < (*changes)->new_rrsets_count; ++i) {
			//knot_rrset_deep_free(&changes->new_rrsets[i], 0, 1, 1);
			knot_rrset_free(&(*changes)->new_rrsets[i]);
		}

		for (int i = 0; i < (*changes)->new_rdata_count; ++i) {
			dbg_xfrin_detail("Freeing %d. RDATA: %p\n", i,
			                 (*changes)->new_rdata[i]);

			/*
			 * In some case, the same RDATA may be stored in
			 * different positions in different RDATA chains, so
			 * some ivalid reads occur.
			 *
			 * More precisely, the same chain is stored multiple
			 * times, but starting from different RDATA.
			 *
			 * We may check every RDATA against every one
			 * already deleted, but that may be very time-consuming.
			 */

			/*
			 * Every RDATA from a chain is stored separately.
			 * We thus do not follow the RDATA chains and free only
			 * the first RDATA in each.
			 */

			knot_rrset_deep_free(&(*changes)->new_rdata[i], 1, 0);
		}

		// free allocated arrays of nodes and rrsets
		free((*changes)->new_rrsets);
		free((*changes)->new_rdata);
		free((*changes)->old_nodes);
		free((*changes)->old_nsec3);
		free((*changes)->old_rrsets);
		free((*changes)->old_rdata);

		free(*changes);
		*changes = NULL;
	}

	xfrin_cleanup_failed_update(old_contents, new_contents);
}

/*----------------------------------------------------------------------------*/

static int xfrin_apply_remove(knot_zone_contents_t *contents,
                              knot_changeset_t *chset,
                              knot_changes_t *changes)
{
	/*
	 * Iterate over removed RRSets, and remove them from the new nodes
	 * in 'contents'. By default, the RRSet should be copied so that
	 * RDATA may be removed from it.
	 */
	int ret = 0;
	knot_node_t *node = NULL;
	knot_rrset_t *rrset = NULL, *rrsigs = NULL;

	int is_nsec3 = 0;

	for (int i = 0; i < chset->remove_count; ++i) {
dbg_xfrin_exec_verb(
		char *name = knot_dname_to_str(
			knot_rrset_owner(chset->remove[i]));
		dbg_xfrin_verb("Removing RRSet: %s, type %u\n", name,
		               knot_rrset_type(chset->remove[i]));
		free(name);
);
dbg_xfrin_exec_detail(
		knot_rrset_dump(chset->remove[i]);
);

		is_nsec3 = 0;

		// check if the RRSet belongs to the NSEC3 tree
		if ((knot_rrset_type(chset->remove[i]) == KNOT_RRTYPE_NSEC3)
		    || (knot_rrset_type(chset->remove[i]) == KNOT_RRTYPE_RRSIG
		        && knot_rrset_rdata_rrsig_type_covered(chset->remove[i])
		            == KNOT_RRTYPE_NSEC3))
		{
			dbg_xfrin_verb("Removed RRSet belongs to NSEC3 tree.\n");
			is_nsec3 = 1;
		}

		// check if the old node is not the one we should use
		dbg_xfrin_verb("Node:%p Owner: %p Node owner: %p\n",
			       node, knot_rrset_owner(chset->remove[i]),
			       knot_node_owner(node));
		if (!node || knot_rrset_owner(chset->remove[i])
		             != knot_node_owner(node)) {
			if (is_nsec3) {
				node = knot_zone_contents_get_nsec3_node(
				            contents,
				            knot_rrset_owner(chset->remove[i]));
			} else {
				node = knot_zone_contents_get_node(contents,
				            knot_rrset_owner(chset->remove[i]));
			}
			if (node == NULL) {
				dbg_xfrin_verb("Node not found for RR to be "
				               "removed!\n");
				continue;
			}
		}

		assert(node != NULL);

		// first check if all RRSets should be removed
		dbg_xfrin_verb("RRSet class to be removed=%u\n",
			       knot_rrset_class(chset->remove[i]));
		if (knot_rrset_class(chset->remove[i]) == KNOT_CLASS_ANY) {
			ret = xfrin_apply_remove_all_rrsets(
				changes, node,
				knot_rrset_type(chset->remove[i]), chset->flags);
		} else if (knot_rrset_type(chset->remove[i])
		           == KNOT_RRTYPE_RRSIG) {
			// this should work also for UPDATE
			ret = xfrin_apply_remove_rrsigs(changes,
			                                chset->remove[i],
			                                node, &rrset, &rrsigs);
		} else {
			// this should work also for UPDATE
			ret = xfrin_apply_remove_normal(changes,
			                                chset->remove[i],
			                                node, &rrset,
			                                chset->flags);
		}

		dbg_xfrin_detail("xfrin_apply_remove() ret = %d\n", ret);

		if (ret > 0) {
			continue;
		} else if (ret != KNOT_EOK) {
			return ret;
		}
	}

	return KNOT_EOK;
}

/*----------------------------------------------------------------------------*/

static int xfrin_apply_add(knot_zone_contents_t *contents,
                           knot_changeset_t *chset,
                           knot_changes_t *changes)
{
	int ret = KNOT_EOK;
	knot_node_t *node = NULL;
	knot_rrset_t *rrset = NULL;
	knot_rrset_t *rrsigs = NULL;

	int is_nsec3 = 0;

	for (int i = 0; i < chset->add_count; ++i) {
dbg_xfrin_exec_verb(
		char *name = knot_dname_to_str(
			knot_rrset_owner(chset->add[i]));
		dbg_xfrin_verb("Adding RRSet: %s, type: %u\n", name,
		               knot_rrset_type(chset->add[i]));
		free(name);
);
dbg_xfrin_exec_detail(
		knot_rrset_dump(chset->add[i]);
);

		is_nsec3 = 0;

		// check if the RRSet belongs to the NSEC3 tree
		if ((knot_rrset_type(chset->add[i]) == KNOT_RRTYPE_NSEC3)
		    || (knot_rrset_type(chset->add[i]) == KNOT_RRTYPE_RRSIG
		        && knot_rrset_rdata_rrsig_type_covered(chset->add[i])
		            == KNOT_RRTYPE_NSEC3))
		{
			dbg_xfrin_detail("This is NSEC3-related RRSet.\n");
			is_nsec3 = 1;
		}

		// check if the old node is not the one we should use
		if (!node || knot_rrset_owner(chset->add[i])
			     != knot_node_owner(node)) {
			dbg_xfrin_detail("Searching for node...\n");
			if (is_nsec3) {
				node = knot_zone_contents_get_nsec3_node(
				               contents,
				               knot_rrset_owner(chset->add[i]));
			} else {
				node = knot_zone_contents_get_node(contents,
				               knot_rrset_owner(chset->add[i]));
			}
			if (node == NULL) {
				// create new node, connect it properly to the
				// zone nodes
				dbg_xfrin_detail("Node not found. Creating new."
				                 "\n");
				node = xfrin_add_new_node(contents,
				                          chset->add[i],
				                          is_nsec3);
				if (node == NULL) {
					dbg_xfrin("Failed to create new node "
					          "in zone.\n");
					return KNOT_ERROR;
				}
			}
		}

		assert(node != NULL);

		if (knot_rrset_type(chset->add[i]) == KNOT_RRTYPE_RRSIG) {
			ret = xfrin_apply_add_rrsig(changes, chset->add[i],
			                            node, &rrset, &rrsigs,
			                            contents);
			assert(ret != KNOT_EOK);
		} else {
			ret = xfrin_apply_add_normal(changes, chset->add[i],
			                             node, &rrset, contents,
			                             chset->flags);
			assert(ret <= 3);
		}

		// Not correct anymore, add_normal() returns KNOT_EOK if the
		// changeset RR should be removed
		//assert(ret != KNOT_EOK);

		dbg_xfrin_detail("xfrin_apply_..() returned %d, rrset: %p\n",
		                 ret, rrset);

		if (ret > 0) {
			if (ret == 1) {
				// the ADD RRSet was used, i.e. it should be
				// removed from the changeset and saved in the
				// list of new RRSets
				ret = knot_changes_rrsets_reserve(
					&changes->new_rrsets,
					&changes->new_rrsets_count,
					&changes->new_rrsets_allocated, 1);
				if (ret != KNOT_EOK) {
					dbg_xfrin("Failed to add old RRSet to "
					          "list.\n");
					return ret;
				}

				changes->new_rrsets[changes->new_rrsets_count++]
					 = chset->add[i];

				// the same goes for the RDATA
				int count = 1;//knot_rrset_rdata_rr_count(chset->add[i]);

				// connect the RDATA to the list of new RDATA
				int res = knot_changes_rdata_reserve(
					&changes->new_rdata,
					changes->new_rdata_count,
					&changes->new_rdata_allocated, count);
				if (res != KNOT_EOK) {
					return res;
				}

				knot_changes_add_rdata(changes->new_rdata,
				            &changes->new_rdata_count,
				            chset->add[i]);

				chset->add[i] = NULL;
			} else if (ret == 2) {
				// the copy of the RRSet was used, but it was
				// already stored in the new RRSets list
				// just delete the add RRSet, but without RDATA
				// as these were merged to the copied RRSet
				knot_rrset_free(&chset->add[i]);

				// In this case, the RDATA does not have to be
				// stored in the list of new RDATA, because
				// it is joined to the copy of RDATA, that is
				// already stored there
			} else if (ret == 3) {
				// the RRSet was used and both RRSet and RDATA
				// were properly stored. Just clear the place
				// in the changeset
				chset->add[i] = NULL;
			} else {
				assert(0);
			}

		} else if (ret != KNOT_EOK) {
			return ret;
		}
	}

	return KNOT_EOK;
}

/*----------------------------------------------------------------------------*/

static int xfrin_apply_replace_soa(knot_zone_contents_t *contents,
                                   knot_changes_t *changes,
                                   knot_changeset_t *chset)
{
	dbg_xfrin("Replacing SOA record.\n");
	knot_node_t *node = knot_zone_contents_get_apex(contents);
	assert(node != NULL);

	assert(node != NULL);


	int ret = xfrin_replace_rrset_in_node(node, chset->soa_to, changes,
	                                      contents);
	if (ret == KNOT_EOK) {
		// remove the SOA from the changeset, so it will not be deleted
		// after successful apply
		chset->soa_to = NULL;
	}

	return ret;
}

/*----------------------------------------------------------------------------*/

static int xfrin_apply_changeset(knot_zone_contents_t *contents,
                                 knot_changes_t *changes,
                                 knot_changeset_t *chset)
{
	/*
	 * Applies one changeset to the zone. Checks if the changeset may be
	 * applied (i.e. the origin SOA (soa_from) has the same serial as
	 * SOA in the zone apex.
	 */

	dbg_xfrin("APPLYING CHANGESET: from serial %u to serial %u\n",
	          chset->serial_from, chset->serial_to);

	// check if serial matches
	/*! \todo Only if SOA is present? */
	const knot_rrset_t *soa = knot_node_rrset(contents->apex,
	                                          KNOT_RRTYPE_SOA);
	if (soa == NULL || knot_rrset_rdata_soa_serial(soa)
	                   != chset->serial_from) {
		dbg_xfrin("SOA serials do not match!!\n");
		return KNOT_ERROR;
	}

	int ret = xfrin_apply_remove(contents, chset, changes);
	if (ret != KNOT_EOK) {
		return ret;
	}

	ret = xfrin_apply_add(contents, chset, changes);
	if (ret != KNOT_EOK) {
		return ret;
	}

	return xfrin_apply_replace_soa(contents, changes, chset);
}

/*----------------------------------------------------------------------------*/

static void xfrin_mark_empty(knot_node_t *node, void *data)
{
	assert(node != NULL);
	assert(data != NULL);

	knot_changes_t *changes = (knot_changes_t *)data;

	if (knot_node_rrset_count(node) == 0
	    && knot_node_children(node) == 0) {
		int ret = knot_changes_nodes_reserve(&changes->old_nodes,
		                                 &changes->old_nodes_count,
		                                 &changes->old_nodes_allocated);
		if (ret != KNOT_EOK) {
			/*! \todo Stop on error? */
			return;
		}

		changes->old_nodes[changes->old_nodes_count++] = node;
		// mark the node as empty
		knot_node_set_empty(node);

		if (node->parent != NULL) {
			assert(node->parent->children > 0);
			--node->parent->children;
			if (node->parent->wildcard_child == node) {
				node->parent->wildcard_child = NULL;
			}
			node->parent = NULL;
		}
	}
}

/*----------------------------------------------------------------------------*/

static void xfrin_mark_empty_nsec3(knot_node_t *node, void *data)
{
	assert(node != NULL);
	assert(data != NULL);

	knot_changes_t *changes = (knot_changes_t *)data;

	if (knot_node_rrset_count(node) == 0
	    && knot_node_children(node) == 0) {
		int ret = knot_changes_nodes_reserve(&changes->old_nsec3,
		                                 &changes->old_nsec3_count,
		                                 &changes->old_nsec3_allocated);
		if (ret != KNOT_EOK) {
			/*! \todo Stop on error? */
			return;
		}

		changes->old_nsec3[changes->old_nsec3_count++] = node;
		// mark the node as empty
		knot_node_set_empty(node);

		if (node->parent != NULL) {
			assert(node->parent->children > 0);
			--node->parent->children;
			if (node->parent->wildcard_child == node) {
				node->parent->wildcard_child = NULL;
			}
			node->parent = NULL;
		}
	}
}

/*----------------------------------------------------------------------------*/

static int xfrin_remove_empty_nodes(knot_zone_contents_t *contents,
                                    knot_changes_t *changes)
{
	int ret;

	dbg_xfrin("Removing empty nodes from zone.\n");

	dbg_xfrin_verb("OLD NODES COUNT: %d\n", changes->old_nodes_count);
	dbg_xfrin_verb("OLD NSEC3 NODES COUNT: %d\n", changes->old_nsec3_count);

	// walk through the zone and select nodes to be removed
	/* \note This function doesn't require order, but requires to be applied
	 * on the leaves first and then on the their parent.
	 */
	ret = knot_zone_contents_tree_apply_inorder_reverse(contents,
	                                                    xfrin_mark_empty,
	                                                    (void *)changes);
	assert(ret == KNOT_EOK);

	// Do the same with NSEC3 nodes.
	ret = knot_zone_contents_nsec3_apply_inorder_reverse(contents,
	                                                 xfrin_mark_empty_nsec3,
	                                                 (void *)changes);
	assert(ret == KNOT_EOK);

	dbg_xfrin_verb("OLD NODES COUNT: %d\n", changes->old_nodes_count);
	dbg_xfrin_verb("OLD NSEC3 NODES COUNT: %d\n", changes->old_nsec3_count);

	// remove these nodes from both hash table and the tree
	knot_zone_tree_node_t *zone_node = NULL;

	for (int i = 0; i < changes->old_nodes_count; ++i) {
		zone_node = NULL;

dbg_xfrin_exec_detail(
		char *name = knot_dname_to_str(knot_node_owner(
		                                       changes->old_nodes[i]));
		dbg_xfrin_detail("Old node #%d: %p, %s\n", i,
		                 changes->old_nodes[i], name);
		free(name);
);

		ret = knot_zone_contents_remove_node(
			contents, changes->old_nodes[i], &zone_node);

		if (ret != KNOT_EOK) {
			dbg_xfrin("Failed to remove node from zone!\n");
			return KNOT_ENONODE;
		}
		free(zone_node);
	}

	// remove NSEC3 nodes
	for (int i = 0; i < changes->old_nsec3_count; ++i) {
		zone_node = NULL;

		char *name = knot_dname_to_str(knot_node_owner(
		                                       changes->old_nsec3[i]));
		dbg_xfrin_detail("Old NSEC3 node #%d: %p, %s\n", i,
		                 changes->old_nsec3[i], name);
		free(name);

		ret = knot_zone_contents_remove_nsec3_node(
			contents, changes->old_nsec3[i], &zone_node);

		if (ret != KNOT_EOK) {
			dbg_xfrin("Failed to remove NSEC3 node from zone!\n");
			return KNOT_ENONODE;
		}

		free(zone_node);
	}

	return KNOT_EOK;
}

/*----------------------------------------------------------------------------*/

static void xfrin_check_contents_copy_node(knot_node_t *node, void *data)
{
	assert(node != NULL);
	assert(data != NULL);

	int *err = (int *)data;

	if (*err != KNOT_EOK) {
		return;
	}

	if (knot_node_new_node(node) == NULL) {
		*err = KNOT_ENONODE;
	}
}

/*----------------------------------------------------------------------------*/

static int xfrin_check_contents_copy(knot_zone_contents_t *old_contents)
{
	int err = KNOT_EOK;

	int ret = knot_zone_contents_tree_apply_inorder(old_contents,
	                                         xfrin_check_contents_copy_node,
	                                         &err);

	assert(ret == KNOT_EOK);

	if (err == KNOT_EOK) {
		ret = knot_zone_contents_nsec3_apply_inorder(old_contents,
		                                 xfrin_check_contents_copy_node,
		                                 &err);
	}

	assert(ret == KNOT_EOK);

	if (knot_node_new_node(knot_zone_contents_apex(old_contents)) == NULL) {
		return KNOT_ENONODE;
	}

	return err;
}

/*----------------------------------------------------------------------------*/

int xfrin_prepare_zone_copy(knot_zone_contents_t *old_contents,
                            knot_zone_contents_t **new_contents,
                            knot_changes_t **changes)
{
	if (old_contents == NULL || new_contents == NULL || changes == NULL) {
		return KNOT_EINVAL;
	}

	dbg_xfrin("Preparing zone copy...\n");

	/*
	 * Ensure that the zone generation is set to 0.
	 */
	if (!knot_zone_contents_gen_is_old(old_contents)) {
		// this would mean that a previous update was not completed
		// abort
		dbg_zone("Trying to apply changesets to zone that is "
		                  "being updated. Aborting.\n");
		return KNOT_EAGAIN;
	}

	/*
	 * Create a shallow copy of the zone, so that the structures may be
	 * updated.
	 *
	 * This will create new zone contents structures (normal nodes' tree,
	 * NSEC3 tree, hash table, domain name table), and copy all nodes.
	 * The data in the nodes (RRSets) remain the same though.
	 */
	knot_zone_contents_t *contents_copy = NULL;

	dbg_xfrin("Copying zone contents.\n");
	int ret = knot_zone_contents_shallow_copy2(old_contents,
	                                           &contents_copy);
	if (ret != KNOT_EOK) {
		dbg_xfrin("Failed to create shallow copy of zone: %s\n",
		          knot_strerror(ret));
		return ret;
	}

	knot_changes_t *chgs = (knot_changes_t *)malloc(
	                        sizeof(knot_changes_t));
	if (chgs == NULL) {
		dbg_xfrin("Failed to allocate structure for changes!\n");
		xfrin_rollback_update(old_contents, &contents_copy, &chgs);
		return KNOT_ENOMEM;
	}

	memset(chgs, 0, sizeof(knot_changes_t));

	/*!
	 * \todo Check if all nodes have their copy.
	 */
	ret = xfrin_check_contents_copy(old_contents);
	if (ret != KNOT_EOK) {
		dbg_xfrin("Contents copy check failed!\n");
		xfrin_rollback_update(old_contents, &contents_copy, &chgs);
		return ret;
	}

	assert(knot_zone_contents_apex(contents_copy) != NULL);

	/*
	 * Fix references to new nodes. Some references in new nodes may point
	 * to old nodes. Hash table contains only old nodes.
	 */
	dbg_xfrin("Switching ptrs pointing to old nodes to the new nodes.\n");
	ret = xfrin_switch_nodes(contents_copy);
	assert(knot_zone_contents_apex(contents_copy) != NULL);
	
	*new_contents = contents_copy;
	*changes = chgs;
	
	return KNOT_EOK;
}

/*----------------------------------------------------------------------------*/

int xfrin_finalize_updated_zone(knot_zone_contents_t *contents_copy,
                                knot_changes_t *changes,
                                knot_zone_contents_t *old_contents)
{
	if (contents_copy == NULL || changes == NULL || old_contents == NULL) {
		return KNOT_EINVAL;
	}
	
	/*
	 * Finalize the new zone contents:
	 * - delete empty nodes
	 * - parse NSEC3PARAM
	 * - do adjusting of nodes and RDATA
	 * - ???
	 */

	/*
	 * Select and remove empty nodes from zone trees. Do not free them right
	 * away as they may be referenced by some domain names.
	 */
	int ret = xfrin_remove_empty_nodes(contents_copy, changes);
	if (ret != KNOT_EOK) {
		dbg_xfrin("Failed to remove empty nodes: %s\n",
		          knot_strerror(ret));
//		xfrin_rollback_update(old_contents, &contents_copy, &changes);
		return ret;
	}

	dbg_xfrin("Adjusting zone contents.\n");
	dbg_xfrin_verb("Old contents apex: %p, new apex: %p\n",
	               old_contents->apex, contents_copy->apex);
	ret = knot_zone_contents_adjust(contents_copy);
	if (ret != KNOT_EOK) {
		dbg_xfrin("Failed to finalize zone contents: %s\n",
		          knot_strerror(ret));
//		xfrin_rollback_update(old_contents, &contents_copy, &changes);
		return ret;
	}
	assert(knot_zone_contents_apex(contents_copy) != NULL);

	dbg_xfrin("Checking zone for CNAME loops.\n");
	ret = knot_zone_contents_check_loops(contents_copy);
	if (ret != KNOT_EOK) {
		dbg_xfrin("CNAME loop check failed: %s\n", knot_strerror(ret));
//		xfrin_rollback_update(old_contents, &contents_copy, &changes);
		return ret;
	}
	
	return KNOT_EOK;
}

/*----------------------------------------------------------------------------*/

int xfrin_apply_changesets(knot_zone_t *zone,
                           knot_changesets_t *chsets,
                           knot_zone_contents_t **new_contents)
{
	if (zone == NULL || chsets == NULL || chsets->count == 0
	    || new_contents == NULL) {
		return KNOT_EINVAL;
	}

	knot_zone_contents_t *old_contents = knot_zone_get_contents(zone);
	if (!old_contents) {
		dbg_xfrin("Cannot apply changesets to empty zone.\n");
		return KNOT_EINVAL;
	}

	dbg_xfrin("Applying changesets to zone...\n");

	dbg_xfrin_verb("Creating shallow copy of the zone...\n");
	knot_zone_contents_t *contents_copy = NULL;
	knot_changes_t *changes = NULL;
	int ret = xfrin_prepare_zone_copy(old_contents, &contents_copy,
	                                  &changes);
	if (ret != KNOT_EOK) {
		dbg_xfrin("Failed to prepare zone copy: %s\n",
		          knot_strerror(ret));
		return ret;
	}

	/*
	 * Apply the changesets.
	 */
	dbg_xfrin("Applying changesets.\n");
	dbg_xfrin_verb("Old contents apex: %p, new apex: %p\n",
	               old_contents->apex, contents_copy->apex);
	for (int i = 0; i < chsets->count; ++i) {
		if ((ret = xfrin_apply_changeset(contents_copy, changes,
		                                  &chsets->sets[i]))
		                                  != KNOT_EOK) {
			xfrin_rollback_update(old_contents,
			                       &contents_copy, &changes);
			dbg_xfrin("Failed to apply changesets to zone: "
			          "%s\n", knot_strerror(ret));
			return ret;
		}
	}
	assert(knot_zone_contents_apex(contents_copy) != NULL);

	/*!
	 * \todo Test failure of IXFR.
	 */

	dbg_xfrin_verb("Finalizing updated zone...\n");
	ret = xfrin_finalize_updated_zone(contents_copy, changes, old_contents);
	if (ret != KNOT_EOK) {
		dbg_xfrin("Failed to finalize updated zone: %s\n",
		          knot_strerror(ret));
		xfrin_rollback_update(old_contents, &contents_copy, &changes);
		return ret;
	}

	chsets->changes = changes;
	*new_contents = contents_copy;

	return KNOT_EOK;
}

/*----------------------------------------------------------------------------*/

int xfrin_switch_zone(knot_zone_t *zone,
                      knot_zone_contents_t *new_contents,
                      int transfer_type)
{
	if (zone == NULL || new_contents == NULL) {
		return KNOT_EINVAL;
	}

	dbg_xfrin("Switching zone contents.\n");
	dbg_xfrin_verb("Old contents: %p, apex: %p, new apex: %p\n",
	               zone->contents, (zone->contents)
	               ? zone->contents->apex : NULL, new_contents->apex);

	knot_zone_contents_t *old =
		knot_zone_switch_contents(zone, new_contents);

	dbg_xfrin_verb("Old contents: %p, apex: %p, new apex: %p\n",
	               old, (old) ? old->apex : NULL, new_contents->apex);

	// switch pointers in domain names, now only the new zone is used
	if (transfer_type == XFR_TYPE_IIN || transfer_type == XFR_TYPE_UPDATE) {
		// Traverse also the dname table and change the node pointers
		// in dnames
		assert(0);
		//TODO still valid?
//		int ret = knot_zone_contents_dname_table_apply(
//		                        new_contents,
//		                        xfrin_switch_node_in_dname_table, NULL);
//		assert(ret == KNOT_EOK);
	}

	// set generation to old, so that the flags may be used in next transfer
	// and we do not search for new nodes anymore
	knot_zone_contents_set_gen_old(new_contents);

	// wait for readers to finish
	dbg_xfrin_verb("Waiting for readers to finish...\n");
	synchronize_rcu();
	// destroy the old zone
	dbg_xfrin_verb("Freeing old zone: %p\n", old);

	if (transfer_type == XFR_TYPE_AIN) {
		knot_zone_contents_deep_free(&old);
	} else {
		assert(old != NULL);
		xfrin_zone_contents_free(&old);
	}

	return KNOT_EOK;
}<|MERGE_RESOLUTION|>--- conflicted
+++ resolved
@@ -2344,15 +2344,7 @@
 
 	// delete old RDATA
 	for (int i = 0; i < (*changes)->old_rdata_count; ++i) {
-<<<<<<< HEAD
 		knot_rrset_dump((*changes)->old_rdata[i]);
-=======
-		dbg_xfrin_detail("Deleting old RDATA: %p, type: %u\n", 
-		         (*changes)->old_rdata[i],
-		         (*changes)->old_rdata_types[i]);
-		knot_rdata_dump((*changes)->old_rdata[i],
-		                (*changes)->old_rdata_types[i], 0);
->>>>>>> 1066647a
 		// RDATA are stored separately so do not delete the whole chain
 		knot_rrset_deep_free(&(*changes)->old_rdata[i], 1, 0);
 	}
@@ -2688,7 +2680,7 @@
 dbg_xfrin_exec_verb(
 		char *name = knot_dname_to_str(
 			knot_rrset_owner(chset->add[i]));
-		dbg_xfrin_verb("Adding RRSet: %s, type: %u\n", name,
+		dbg_xfrin_verb("Adding RRSet: %s, type: %s\n", name,
 		               knot_rrset_type(chset->add[i]));
 		free(name);
 );
@@ -3297,7 +3289,6 @@
 	if (transfer_type == XFR_TYPE_IIN || transfer_type == XFR_TYPE_UPDATE) {
 		// Traverse also the dname table and change the node pointers
 		// in dnames
-		assert(0);
 		//TODO still valid?
 //		int ret = knot_zone_contents_dname_table_apply(
 //		                        new_contents,
