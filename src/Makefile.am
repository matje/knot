ACLOCAL_AMFLAGS = -I ../m4
libexec_PROGRAMS = unittests unittests-xfr unittests-zscanner unittests-libknot kdig khost knsupdate
sbin_PROGRAMS = knotc knotd
dist_man_MANS = knot.conf.5 knotc.8 knotd.8

# $(YACC) will generate header file
AM_CFLAGS = -Wall -Ilibknot -DLIBEXECDIR='"$(libexecdir)"' -DSYSCONFDIR='"$(sysconfdir)"' -DSBINDIR='"$(sbindir)"'
AM_YFLAGS = -d
libknotd_la_YFLAGS = -pcf_ -d
libknotd_la_LFLAGS = # TODO: reentrant parser, prefix

BUILT_SOURCES =					\
	tests/sample_conf.rc			\
	libknotd_la-cf-lex.c			\
	libknotd_la-cf-parse.c			\
	libknotd_la-cf-parse.h

CLEANFILES =					\
	tests/sample_conf.rc			\
	libknotd_la-cf-lex.c			\
	libknotd_la-cf-parse.c			\
	libknotd_la-cf-parse.h

knotc_SOURCES =					\
	knot/ctl/knotc_main.c

kdig_SOURCES =					\
	utils/common/msg.h			\
	utils/common/msg.c			\
	utils/common/exec.c			\
	utils/common/exec.h			\
	utils/common/params.c			\
	utils/common/params.h			\
	utils/common/resolv.c			\
	utils/common/resolv.h			\
	utils/common/netio.c			\
	utils/common/netio.h			\
	utils/common/token.c			\
	utils/common/token.h			\
	utils/dig/dig_main.c			\
	utils/dig/dig_params.c			\
	utils/dig/dig_params.h			\
	utils/dig/dig_exec.c			\
	utils/dig/dig_exec.h

khost_SOURCES =					\
	utils/common/msg.h			\
	utils/common/msg.c			\
	utils/common/exec.c			\
	utils/common/exec.h			\
	utils/common/params.c			\
	utils/common/params.h			\
	utils/common/resolv.c			\
	utils/common/resolv.h			\
	utils/common/netio.c			\
	utils/common/netio.h			\
	utils/common/token.c			\
	utils/common/token.h			\
	utils/host/host_main.c			\
	utils/dig/dig_params.c			\
	utils/dig/dig_params.h			\
	utils/host/host_params.c		\
	utils/host/host_params.h		\
	utils/dig/dig_exec.c			\
	utils/dig/dig_exec.h

knsupdate_SOURCES =				\
	utils/common/msg.h			\
	utils/common/msg.c			\
	utils/common/params.c			\
	utils/common/params.h			\
	utils/common/resolv.c			\
	utils/common/resolv.h			\
	utils/common/netio.c			\
	utils/common/netio.h			\
	utils/common/token.c			\
	utils/common/token.h			\
	utils/common/exec.c			\
	utils/common/exec.h			\
	utils/nsupdate/nsupdate_main.c		\
	utils/nsupdate/nsupdate_params.c	\
	utils/nsupdate/nsupdate_params.h	\
	utils/nsupdate/nsupdate_exec.c		\
	utils/nsupdate/nsupdate_exec.h

unittests_SOURCES =				\
	tests/common/acl_tests.c		\
	tests/common/acl_tests.h		\
	tests/common/base32hex_tests.c		\
	tests/common/base32hex_tests.h		\
	tests/common/base64_tests.c		\
	tests/common/base64_tests.h		\
	tests/common/descriptor_tests.h		\
	tests/common/descriptor_tests.c		\
	tests/common/events_tests.c		\
	tests/common/events_tests.h		\
	tests/common/fdset_tests.c		\
	tests/common/fdset_tests.h		\
	tests/common/skiplist_tests.c		\
	tests/common/skiplist_tests.h		\
	tests/common/slab_tests.c		\
	tests/common/slab_tests.h		\
	tests/knot/conf_tests.c			\
	tests/knot/conf_tests.h			\
	tests/knot/dthreads_tests.c		\
	tests/knot/dthreads_tests.h		\
	tests/knot/journal_tests.c		\
	tests/knot/journal_tests.h		\
	tests/knot/server_tests.c		\
	tests/knot/server_tests.h		\
<<<<<<< HEAD
=======
	tests/knot/rrl_tests.c			\
	tests/knot/rrl_tests.h			\
	tests/libknot/wire_tests.c		\
	tests/libknot/wire_tests.h		\
>>>>>>> 9b7e6e6c
	tests/libknot/dname_tests.c		\
	tests/libknot/dname_tests.h		\
	tests/libknot/wire_tests.h		\
	tests/libknot/wire_tests.c		\
	tests/unittests_main.c
	
unittests_libknot_SOURCES = 			\
	tests/libknot/unittests_libknot.c	\
	tests/libknot/libknot/rrset_tests.h	\
	tests/libknot/libknot/rrset_tests.c

unittests_xfr_SOURCES = 			\
	tests/xfr_tests.c			\
	tests/xfr_tests.h

nodist_unittests_SOURCES =			\
	tests/sample_conf.rc

knotd_SOURCES =					\
	knot/main.c

noinst_LTLIBRARIES = libknot.la libknotd.la libknots.la libzscanner.la

libknot_la_SOURCES =				\
	libknot/util/utils.c			\
	libknot/util/debug.c			\
	libknot/util/debug.h			\
	libknot/util/utils.h			\
	libknot/util/tolower.h			\
	libknot/util/tolower.c			\
	libknot/util/wire.h			\
	libknot/util/endian.h			\
	libknot/packet/query.c			\
	libknot/packet/response.c		\
	libknot/packet/packet.c			\
	libknot/packet/packet.h			\
	libknot/packet/query.h			\
	libknot/packet/response.h		\
	libknot/zone/zone.c			\
	libknot/zone/zone-contents.c		\
	libknot/zone/zone-tree.c		\
	libknot/zone/zone-tree.h		\
	libknot/zone/node.h			\
	libknot/zone/zone.h			\
	libknot/zone/zone-contents.h		\
	libknot/zone/zonedb.c			\
	libknot/zone/zonedb.h			\
	libknot/zone/node.c			\
	libknot/zone/zone-diff.h		\
	libknot/zone/zone-diff.c		\
	libknot/hash/hash-functions.c		\
	libknot/hash/cuckoo-hash-table.c	\
	libknot/hash/universal-system.c		\
	libknot/hash/universal-system.h		\
	libknot/hash/cuckoo-hash-table.h	\
	libknot/hash/hash-functions.h		\
	libknot/nameserver/name-server.h	\
	libknot/nameserver/name-server.c	\
	libknot/updates/changesets.h		\
	libknot/updates/changesets.c		\
	libknot/updates/xfr-in.h		\
	libknot/updates/xfr-in.c		\
	libknot/updates/ddns.h			\
	libknot/updates/ddns.c			\
	libknot/consts.h			\
	libknot/dname.h				\
	libknot/dname.c				\
	libknot/edns.h				\
	libknot/edns.c				\
	libknot/libknot.h			\
	libknot/nsec3.h				\
	libknot/nsec3.c				\
	libknot/rrset.h				\
	libknot/rrset.c				\
	libknot/rrset-dump.h			\
	libknot/rrset-dump.c			\
	libknot/tsig.h				\
	libknot/tsig.c				\
	libknot/tsig-op.h			\
	libknot/tsig-op.c

libknots_la_SOURCES =				\
	common/hattrie/murmurhash3.c		\
	common/hattrie/murmurhash3.h		\
	common/slab/slab.c			\
	common/slab/slab.h			\
	common/libtap/tap.c			\
	common/libtap/tap.h			\
	common/libtap/tap_unit.h		\
	common/mempattern.h			\
	common/mempattern.c			\
	common/descriptor_new.h			\
	common/descriptor_new.c			\
	common/lists.c				\
	common/base64.c				\
	common/base64.h				\
	common/lists.h				\
	common/heap.h				\
	common/heap.c				\
	common/print.c				\
	common/print.h				\
	common/skip-list.c			\
	common/base32hex.c			\
	common/skip-list.h			\
	common/base32hex.h			\
	common/evqueue.h			\
	common/evqueue.c			\
	common/evsched.h			\
	common/evsched.c			\
	common/acl.h				\
	common/acl.c				\
	common/sockaddr.h			\
	common/sockaddr.c			\
	common/crc.h				\
	common/ref.h				\
	common/ref.c				\
	common/errors.h				\
	common/errors.c				\
	common/errcode.h			\
	common/errcode.c			\
	common/dSFMT.h				\
	common/dSFMT-params.h			\
	common/dSFMT-params521.h		\
	common/dSFMT.c				\
	common/prng.h				\
	common/prng.c				\
	common/fdset.h				\
	common/fdset.c				\
	common/fdset_poll.h			\
	common/fdset_poll.c			\
	common/fdset_kqueue.h			\
	common/fdset_kqueue.c			\
	common/fdset_epoll.h			\
	common/fdset_epoll.c			\
	common/getline_wrap.h			\
	common/getline_wrap.c			\
	common/log.c				\
	common/log.h				\
	common/hattrie/ahtable.c		\
	common/hattrie/ahtable.h		\
	common/hattrie/hat-trie.c		\
	common/hattrie/hat-trie.h		\
	common/hattrie/murmurhash3.c		\
	common/hattrie/murmurhash3.h


libknotd_la_SOURCES =				\
	knot/stat/gatherer.c			\
	knot/stat/stat.c			\
	knot/stat/gatherer.h			\
	knot/stat/stat.h			\
	knot/common.h				\
	knot/other/debug.h			\
	knot/conf/cf-parse.y			\
	knot/conf/cf-lex.l			\
	knot/conf/conf.c			\
	knot/conf/logconf.c			\
	knot/conf/logconf.h			\
	knot/conf/conf.h			\
	knot/ctl/process.c			\
	knot/ctl/process.h			\
	knot/ctl/remote.c			\
	knot/ctl/remote.h			\
	knot/server/dthreads.c			\
	knot/server/journal.c			\
	knot/server/socket.c			\
	knot/server/server.c			\
	knot/server/udp-handler.c		\
	knot/server/tcp-handler.c		\
	knot/server/xfr-handler.c		\
	knot/server/zones.c			\
	knot/server/socket.h			\
	knot/server/udp-handler.h		\
	knot/server/tcp-handler.h		\
	knot/server/xfr-handler.h		\
	knot/server/dthreads.h			\
	knot/server/journal.h			\
<<<<<<< HEAD
	knot/server/zones.h			\
	knot/server/notify.h			\
	knot/server/notify.c			\
	knot/server/zones.h			\
=======
	knot/server/zones.h				\
	knot/server/notify.h				\
	knot/server/notify.c				\
	knot/server/zones.h				\
	knot/server/rrl.c			\
	knot/server/rrl.h			\
	knot/zone/zone-load.c			\
	knot/zone/zone-load.h			\
>>>>>>> 9b7e6e6c
	knot/zone/semantic-check.c		\
	knot/zone/semantic-check.h		\
	knot/zone/zone-dump.h			\
	knot/zone/zone-dump.c			\
	knot/zone/zone-load.h			\
	knot/zone/zone-load.c			\
	knot/server/server.h

zscanner/scanner.c: zscanner/scanner.rl zscanner/scanner_body.rl
	$(RAGEL) -s -o zscanner/scanner.c zscanner/scanner.rl

unittests_zscanner_SOURCES =			\
	zscanner/test/zscanner_test.c		\
	zscanner/test/tests.h			\
	zscanner/test/tests.c			\
	zscanner/test/processing.h		\
	zscanner/test/processing.c

libzscanner_la_SOURCES =			\
	zscanner/file_loader.h			\
	zscanner/file_loader.c			\
	zscanner/scanner.h			\
	zscanner/scanner.c			\
	zscanner/scanner_functions.h		\
	zscanner/scanner_functions.c

libknotd_la_LIBADD = libknot.la libknots.la @LIBOBJS@
libknots_la_LIBADD = libzscanner.la @LIBOBJS@
libzscanner_la_LIBADD = @LIBOBJS@
knotd_LDADD = libknotd.la libknot.la libknots.la @LIBOBJS@
knotc_LDADD = libknotd.la libknot.la libknots.la @LIBOBJS@
kdig_LDADD = libknotd.la libknot.la libknots.la @LIBOBJS@
khost_LDADD = libknotd.la libknot.la libknots.la @LIBOBJS@
knsupdate_LDADD = libknotd.la libknot.la libknots.la libzscanner.la @LIBOBJS@
unittests_LDADD = libknotd.la libknots.la @LIBOBJS@
unittests_libknot_LDADD = libknotd.la libknot.la @LIBOBJS@
unittests_xfr_LDADD = libknotd.la libknot.la libknots.la @LIBOBJS@
unittests_zscanner_LDADD = libknots.la libknot.la libknotd.la libzscanner.la @LIBOBJS@

# automake complains on % rules:
#   `%'-style pattern rules are a GNU make extension

tests/sample_conf.rc: tests/files/sample_conf
	../resource.sh tests/files/sample_conf >$@
<|MERGE_RESOLUTION|>--- conflicted
+++ resolved
@@ -1,5 +1,5 @@
 ACLOCAL_AMFLAGS = -I ../m4
-libexec_PROGRAMS = unittests unittests-xfr unittests-zscanner unittests-libknot kdig khost knsupdate
+libexec_PROGRAMS = unittests unittests-xfr unittests-zscanner kdig khost knsupdate
 sbin_PROGRAMS = knotc knotd
 dist_man_MANS = knot.conf.5 knotc.8 knotd.8
 
@@ -108,23 +108,11 @@
 	tests/knot/journal_tests.h		\
 	tests/knot/server_tests.c		\
 	tests/knot/server_tests.h		\
-<<<<<<< HEAD
-=======
-	tests/knot/rrl_tests.c			\
-	tests/knot/rrl_tests.h			\
 	tests/libknot/wire_tests.c		\
 	tests/libknot/wire_tests.h		\
->>>>>>> 9b7e6e6c
 	tests/libknot/dname_tests.c		\
 	tests/libknot/dname_tests.h		\
-	tests/libknot/wire_tests.h		\
-	tests/libknot/wire_tests.c		\
 	tests/unittests_main.c
-	
-unittests_libknot_SOURCES = 			\
-	tests/libknot/unittests_libknot.c	\
-	tests/libknot/libknot/rrset_tests.h	\
-	tests/libknot/libknot/rrset_tests.c
 
 unittests_xfr_SOURCES = 			\
 	tests/xfr_tests.c			\
@@ -179,16 +167,16 @@
 	libknot/updates/xfr-in.c		\
 	libknot/updates/ddns.h			\
 	libknot/updates/ddns.c			\
+	libknot/dname.c				\
+	libknot/nsec3.c				\
 	libknot/consts.h			\
-	libknot/dname.h				\
-	libknot/dname.c				\
 	libknot/edns.h				\
 	libknot/edns.c				\
 	libknot/libknot.h			\
-	libknot/nsec3.h				\
-	libknot/nsec3.c				\
+	libknot/dname.h				\
 	libknot/rrset.h				\
 	libknot/rrset.c				\
+	libknot/nsec3.h				\
 	libknot/rrset-dump.h			\
 	libknot/rrset-dump.c			\
 	libknot/tsig.h				\
@@ -197,8 +185,6 @@
 	libknot/tsig-op.c
 
 libknots_la_SOURCES =				\
-	common/hattrie/murmurhash3.c		\
-	common/hattrie/murmurhash3.h		\
 	common/slab/slab.c			\
 	common/slab/slab.h			\
 	common/libtap/tap.c			\
@@ -218,7 +204,7 @@
 	common/print.h				\
 	common/skip-list.c			\
 	common/base32hex.c			\
-	common/skip-list.h			\
+	common/skip-list.h			\	\
 	common/base32hex.h			\
 	common/evqueue.h			\
 	common/evqueue.c			\
@@ -260,7 +246,6 @@
 	common/hattrie/murmurhash3.c		\
 	common/hattrie/murmurhash3.h
 
-
 libknotd_la_SOURCES =				\
 	knot/stat/gatherer.c			\
 	knot/stat/stat.c			\
@@ -292,21 +277,12 @@
 	knot/server/xfr-handler.h		\
 	knot/server/dthreads.h			\
 	knot/server/journal.h			\
-<<<<<<< HEAD
 	knot/server/zones.h			\
 	knot/server/notify.h			\
 	knot/server/notify.c			\
 	knot/server/zones.h			\
-=======
-	knot/server/zones.h				\
-	knot/server/notify.h				\
-	knot/server/notify.c				\
-	knot/server/zones.h				\
+	knot/server/rrl.h			\
 	knot/server/rrl.c			\
-	knot/server/rrl.h			\
-	knot/zone/zone-load.c			\
-	knot/zone/zone-load.h			\
->>>>>>> 9b7e6e6c
 	knot/zone/semantic-check.c		\
 	knot/zone/semantic-check.h		\
 	knot/zone/zone-dump.h			\
@@ -324,7 +300,7 @@
 	zscanner/test/tests.c			\
 	zscanner/test/processing.h		\
 	zscanner/test/processing.c
-
+	
 libzscanner_la_SOURCES =			\
 	zscanner/file_loader.h			\
 	zscanner/file_loader.c			\
@@ -342,7 +318,6 @@
 khost_LDADD = libknotd.la libknot.la libknots.la @LIBOBJS@
 knsupdate_LDADD = libknotd.la libknot.la libknots.la libzscanner.la @LIBOBJS@
 unittests_LDADD = libknotd.la libknots.la @LIBOBJS@
-unittests_libknot_LDADD = libknotd.la libknot.la @LIBOBJS@
 unittests_xfr_LDADD = libknotd.la libknot.la libknots.la @LIBOBJS@
 unittests_zscanner_LDADD = libknots.la libknot.la libknotd.la libzscanner.la @LIBOBJS@
 
