ACLOCAL_AMFLAGS = -I $(top_srcdir)/m4
SUBDIRS = zscanner dnstap .

sbin_PROGRAMS = knotc knotd
bin_PROGRAMS = kdig khost knsupdate knsec3hash
lib_LTLIBRARIES = libknot.la
noinst_LTLIBRARIES = libknotd.la libknots.la libknotus.la libknotcs.la

# $(YACC) will generate header file
AM_CPPFLAGS = \
	-include $(top_builddir)/src/config.h	\
	-DCONFIG_DIR='"${config_dir}"'		\
	-DSTORAGE_DIR='"${storage_dir}"'	\
	-DRUN_DIR='"${run_dir}"'
AM_CFLAGS = $(CODE_COVERAGE_CFLAGS)
AM_LDFLAGS = $(CODE_COVERAGE_LDFLAGS)
AM_YFLAGS = -d
libknotd_la_YFLAGS = -pcf_ -d
libknotd_la_LFLAGS = # TODO: reentrant parser, prefix

BUILT_SOURCES =					\
	knot/conf/libknotd_la-cf-lex.c		\
	knot/conf/libknotd_la-cf-parse.c	\
	knot/conf/libknotd_la-cf-parse.h

CLEANFILES =					\
	knot/conf/libknotd_la-cf-lex.c		\
	knot/conf/libknotd_la-cf-parse.c	\
	knot/conf/libknotd_la-cf-parse.h

knotc_SOURCES =					\
	knot/ctl/knotc_main.c

knotd_SOURCES =					\
	knot/main.c

kdig_SOURCES =					\
	utils/dig/dig_exec.c			\
	utils/dig/dig_exec.h			\
	utils/dig/dig_main.c			\
	utils/dig/dig_params.c			\
	utils/dig/dig_params.h

khost_SOURCES =					\
	utils/dig/dig_exec.c			\
	utils/dig/dig_exec.h			\
	utils/dig/dig_params.c			\
	utils/dig/dig_params.h			\
	utils/host/host_main.c			\
	utils/host/host_params.c		\
	utils/host/host_params.h

knsupdate_SOURCES =				\
	utils/nsupdate/nsupdate_exec.c		\
	utils/nsupdate/nsupdate_exec.h		\
	utils/nsupdate/nsupdate_main.c		\
	utils/nsupdate/nsupdate_params.c	\
	utils/nsupdate/nsupdate_params.h

knsec3hash_SOURCES =				\
	utils/nsec3hash/nsec3hash_main.c

# static: shared (not in libknot)
libknots_la_SOURCES =				\
	common-knot/crc.h			\
	common-knot/evsched.c			\
	common-knot/evsched.h			\
	common-knot/fdset.c			\
	common-knot/fdset.h			\
	common-knot/heap.c			\
	common-knot/heap.h			\
	common-knot/hex.c			\
	common-knot/hex.h			\
	common-knot/ref.c			\
	common-knot/ref.h			\
	common-knot/strlcat.c			\
	common-knot/strlcat.h			\
	common-knot/strtonum.h			\
	common-knot/trim.h

# static: common shared (also in libknot)
libknotcs_la_SOURCES =				\
	common/array-sort.h			\
	common/base32hex.c			\
	common/base32hex.h			\
	common/base64.c				\
	common/base64.h				\
	common/binsearch.h			\
	common/debug.h				\
	common/errors.c				\
	common/errors.h				\
	common/getline.c			\
	common/getline.h			\
	common/hhash.c				\
	common/hhash.h				\
	common/lists.c				\
	common/lists.h				\
	common/log.c				\
	common/log.h				\
	common/mem.c				\
	common/mem.h				\
	common/mempool.c			\
	common/mempool.h			\
	common/namedb/namedb.h			\
	common/namedb/namedb_lmdb.c		\
	common/namedb/namedb_lmdb.h		\
	common/namedb/namedb_trie.c		\
	common/namedb/namedb_trie.h		\
	common/net.c				\
	common/net.h				\
	common/print.c				\
	common/print.h				\
	common/sockaddr.c			\
	common/sockaddr.h			\
	common/strlcpy.c			\
	common/strlcpy.h			\
	common/trie/hat-trie.c			\
	common/trie/hat-trie.h			\
	common/trie/murmurhash3.c		\
	common/trie/murmurhash3.h

# static: utilities shared
libknotus_la_SOURCES =				\
	utils/common/exec.c			\
	utils/common/exec.h			\
	utils/common/msg.c			\
	utils/common/msg.h			\
	utils/common/netio.c			\
	utils/common/netio.h			\
	utils/common/params.c			\
	utils/common/params.h			\
	utils/common/resolv.c			\
	utils/common/resolv.h			\
	utils/common/token.c			\
	utils/common/token.h

# dynamic: libknot
libknot_la_LDFLAGS =				\
	$(AM_LDFLAGS)				\
	-version-info 0:1:0			\
	-export-symbols-regex '^(knot|KNOT|rrset|tsig|zone|mm)_'

libknot_la_SOURCES =				\
	libknot/binary.c			\
	libknot/binary.h			\
	libknot/common.h			\
	libknot/consts.c			\
	libknot/consts.h			\
	libknot/consts.h			\
	libknot/descriptor.c			\
	libknot/descriptor.h			\
	libknot/dname.c				\
	libknot/dname.h				\
	libknot/dnssec/bitmap.h			\
	libknot/dnssec/config.h			\
	libknot/dnssec/crypto.c			\
	libknot/dnssec/crypto.h			\
	libknot/dnssec/key.c			\
	libknot/dnssec/key.h			\
	libknot/dnssec/policy.c			\
	libknot/dnssec/policy.h			\
	libknot/dnssec/random.h			\
	libknot/dnssec/rrset-sign.c		\
	libknot/dnssec/rrset-sign.h		\
	libknot/dnssec/sig0.c			\
	libknot/dnssec/sig0.h			\
	libknot/dnssec/sign.c			\
	libknot/dnssec/sign.h			\
	libknot/errcode.c			\
	libknot/errcode.h			\
	libknot/libknot.h			\
	libknot/mempattern.c			\
	libknot/mempattern.h			\
	libknot/packet/compr.c			\
	libknot/packet/compr.h			\
	libknot/packet/pkt.c			\
	libknot/packet/pkt.h			\
	libknot/packet/rrset-wire.c		\
	libknot/packet/rrset-wire.h		\
	libknot/packet/wire.h			\
	libknot/processing/layer.c		\
	libknot/processing/layer.h		\
	libknot/processing/overlay.c		\
	libknot/processing/overlay.h		\
	libknot/processing/requestor.c		\
	libknot/processing/requestor.h		\
	libknot/rdata.c				\
	libknot/rdata.h				\
	libknot/rdataset.c			\
	libknot/rdataset.h			\
	libknot/rrset-dump.c			\
	libknot/rrset-dump.h			\
	libknot/rrset.c				\
	libknot/rrset.h				\
	libknot/rrtype/aaaa.h			\
	libknot/rrtype/dnskey.h			\
	libknot/rrtype/naptr.h			\
	libknot/rrtype/nsec.h			\
	libknot/rrtype/nsec.h			\
	libknot/rrtype/nsec.h			\
	libknot/rrtype/nsec3.c			\
	libknot/rrtype/nsec3.h			\
	libknot/rrtype/nsec3param.c		\
	libknot/rrtype/nsec3param.h		\
	libknot/rrtype/opt.c			\
	libknot/rrtype/opt.h			\
	libknot/rrtype/rdname.h			\
	libknot/rrtype/rrsig.h			\
	libknot/rrtype/soa.h			\
	libknot/rrtype/tsig.c			\
	libknot/rrtype/tsig.h			\
	libknot/tsig-op.c			\
	libknot/tsig-op.h			\
	libknot/util/endian.h			\
	libknot/util/tolower.c			\
	libknot/util/tolower.h			\
	libknot/util/utils.c			\
	libknot/util/utils.h

# static: server shared
libknotd_la_SOURCES =				\
	knot/conf/cf-lex.l			\
	knot/conf/cf-parse.y			\
	knot/conf/conf.c			\
	knot/conf/conf.h			\
	knot/conf/extra.c			\
	knot/conf/extra.h			\
	knot/conf/includes.c			\
	knot/conf/includes.h			\
	knot/ctl/estimator.c			\
	knot/ctl/estimator.h			\
	knot/ctl/process.c			\
	knot/ctl/process.h			\
	knot/ctl/remote.c			\
	knot/ctl/remote.h			\
	knot/dnssec/nsec-chain.c		\
	knot/dnssec/nsec-chain.h		\
	knot/dnssec/nsec3-chain.c		\
	knot/dnssec/nsec3-chain.h		\
	knot/dnssec/zone-events.c		\
	knot/dnssec/zone-events.h		\
	knot/dnssec/zone-keys.c			\
	knot/dnssec/zone-keys.h			\
	knot/dnssec/zone-nsec.c			\
	knot/dnssec/zone-nsec.h			\
	knot/dnssec/zone-sign.c			\
	knot/dnssec/zone-sign.h			\
	knot/knot.h				\
	knot/modules/synth_record.c		\
	knot/modules/synth_record.h		\
	knot/nameserver/axfr.c			\
	knot/nameserver/axfr.h			\
	knot/nameserver/capture.c		\
	knot/nameserver/capture.h		\
	knot/nameserver/chaos.c			\
	knot/nameserver/chaos.h			\
	knot/nameserver/internet.c		\
	knot/nameserver/internet.h		\
	knot/nameserver/ixfr.c			\
	knot/nameserver/ixfr.h			\
	knot/nameserver/notify.c		\
	knot/nameserver/notify.h		\
	knot/nameserver/nsec_proofs.c		\
	knot/nameserver/nsec_proofs.h		\
	knot/nameserver/process_answer.c	\
	knot/nameserver/process_answer.h	\
	knot/nameserver/process_query.c		\
	knot/nameserver/process_query.h		\
	knot/nameserver/query_module.c		\
	knot/nameserver/query_module.h		\
	knot/nameserver/tsig_ctx.c		\
	knot/nameserver/tsig_ctx.h		\
<<<<<<< HEAD
	knot/modules/synth_record.c		\
	knot/modules/synth_record.h		\
	knot/modules/dnsproxy.c		\
	knot/modules/dnsproxy.h		\
=======
	knot/nameserver/update.c		\
	knot/nameserver/update.h		\
>>>>>>> 62d2171b
	knot/other/debug.h			\
	knot/server/dthreads.c			\
	knot/server/dthreads.h			\
	knot/server/journal.c			\
	knot/server/journal.h			\
	knot/server/rrl.c			\
	knot/server/rrl.h			\
	knot/server/serialization.c		\
	knot/server/serialization.h		\
	knot/server/server.c			\
	knot/server/server.h			\
	knot/server/tcp-handler.c		\
	knot/server/tcp-handler.h		\
	knot/server/udp-handler.c		\
	knot/server/udp-handler.h		\
	knot/updates/acl.c			\
	knot/updates/acl.h			\
	knot/updates/apply.c			\
	knot/updates/apply.h			\
	knot/updates/changesets.c		\
	knot/updates/changesets.h		\
	knot/updates/ddns.c			\
	knot/updates/ddns.h			\
	knot/updates/zone-update.c		\
	knot/updates/zone-update.h		\
	knot/worker/pool.c			\
	knot/worker/pool.h			\
	knot/worker/queue.c			\
	knot/worker/queue.h			\
	knot/zone/contents.c			\
	knot/zone/contents.h			\
	knot/zone/events/events.c		\
	knot/zone/events/events.h		\
	knot/zone/events/handlers.c		\
	knot/zone/events/handlers.h		\
	knot/zone/events/replan.c		\
	knot/zone/events/replan.h		\
	knot/zone/node.c			\
	knot/zone/node.h			\
	knot/zone/semantic-check.c		\
	knot/zone/semantic-check.h		\
	knot/zone/timers.c			\
	knot/zone/timers.h			\
	knot/zone/zone-diff.c			\
	knot/zone/zone-diff.h			\
	knot/zone/zone-dump.c			\
	knot/zone/zone-dump.h			\
	knot/zone/zone-load.c			\
	knot/zone/zone-load.h			\
	knot/zone/zone-tree.c			\
	knot/zone/zone-tree.h			\
	knot/zone/zone.c			\
	knot/zone/zone.h			\
	knot/zone/zonedb-load.c			\
	knot/zone/zonedb-load.h			\
	knot/zone/zonedb.c			\
	knot/zone/zonedb.h			\
	knot/zone/zonefile.c			\
	knot/zone/zonefile.h

# libraries
libknot_la_LIBADD  = libknotcs.la zscanner/libzscanner.la
libknotd_la_LIBADD = libknots.la libknotcs.la libknot.la
libknotus_la_LIBADD = libknots.la libknotcs.la libknot.la
libknotd_la_CPPFLAGS = $(AM_CPPFLAGS) $(lmdb_CFLAGS)
libknotd_la_LDFLAGS = $(AM_LDFLAGS) $(lmdb_LIBS)
libknotus_la_CPPFLAGS = $(AM_CPPFLAGS) $(libidn_CFLAGS)
libknotus_la_LDFLAGS = $(AM_LDFLAGS) $(libidn_LIBS)
libknotcs_la_CPPFLAGS = $(AM_CPPFLAGS) $(systemd_CFLAGS) $(lmdb_CFLAGS)
libknotcs_la_LDFLAGS = $(AM_LDFLAGS) $(systemd_LIBS) $(lmdb_LIBS)

# sbin programs
knotd_LDADD = libknot.la libknotd.la $(systemd_LIBS) $(lmdb_LIBS)
knotc_LDADD = libknot.la libknotd.la

# bin programs
BIN_LIBS = libknotus.la libknots.la
kdig_LDADD       = $(BIN_LIBS) $(libidn_LIBS)
khost_LDADD      = $(BIN_LIBS) $(libidn_LIBS)
knsupdate_LDADD  = $(BIN_LIBS) zscanner/libzscanner.la
knsec3hash_LDADD = $(BIN_LIBS)

if HAVE_DNSTAP
libknotd_la_SOURCES +=				\
	knot/modules/dnstap.c			\
	knot/modules/dnstap.h

kdig_LDADD         += dnstap/libdnstap.la
khost_LDADD        += dnstap/libdnstap.la
libknotd_la_LIBADD += dnstap/libdnstap.la
endif

# rose sources and client tool
libknotd_la_SOURCES +=				\
	knot/modules/rosedb.c				\
	knot/modules/rosedb.h

rosedb_tool_SOURCES =					\
	knot/modules/rosedb_tool.c

bin_PROGRAMS += rosedb_tool
rosedb_tool_LDADD = libknot.la libknotd.la

# Create storage and run-time directories
install-data-hook:
	$(INSTALL) -d $(DESTDIR)/@config_dir@
	$(INSTALL) -d $(DESTDIR)/@run_dir@
	$(INSTALL) -d $(DESTDIR)/@storage_dir@<|MERGE_RESOLUTION|>--- conflicted
+++ resolved
@@ -248,6 +248,8 @@
 	knot/knot.h				\
 	knot/modules/synth_record.c		\
 	knot/modules/synth_record.h		\
+	knot/modules/dnsproxy.c		\
+	knot/modules/dnsproxy.h		\
 	knot/nameserver/axfr.c			\
 	knot/nameserver/axfr.h			\
 	knot/nameserver/capture.c		\
@@ -270,15 +272,8 @@
 	knot/nameserver/query_module.h		\
 	knot/nameserver/tsig_ctx.c		\
 	knot/nameserver/tsig_ctx.h		\
-<<<<<<< HEAD
-	knot/modules/synth_record.c		\
-	knot/modules/synth_record.h		\
-	knot/modules/dnsproxy.c		\
-	knot/modules/dnsproxy.h		\
-=======
 	knot/nameserver/update.c		\
 	knot/nameserver/update.h		\
->>>>>>> 62d2171b
 	knot/other/debug.h			\
 	knot/server/dthreads.c			\
 	knot/server/dthreads.h			\
