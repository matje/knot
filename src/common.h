/*!
 * \file common.h
 *
 * \author Lubos Slovak <lubos.slovak@nic.cz>
 *
 * \brief Common macros, includes and utilities.
 *
 * \addtogroup utils
 * @{
 */

#ifndef _KNOT_COMMON_H_
#define _KNOT_COMMON_H_

#include <signal.h>
#include <stdint.h>

/* Common types and constants.
 */

typedef unsigned int uint;

#define PROJECT_NAME PACKAGE // Project name
#define PROJECT_VER  0x000100  // 0xMMIIRR (MAJOR,MINOR,REVISION)
#define PROJECT_EXEC "knot" // Project executable
#define ZONEPARSER_EXEC "zoneparser" // Zoneparser executable
#define PID_FILE "knot.pid"

/* Server. */
#define CPU_ESTIMATE_MAGIC 2   // Extra threads above the number of processors
#define DEFAULT_THR_COUNT 2    // Default thread count for socket manager
#define DEFAULT_PORT 53531     // Default port

/* Sockets. */
#define TCP_BACKLOG_SIZE 5     // TCP listen backlog size

/* Memory allocator. */
//#define MEM_SLAB_CAP 3   // Cap slab_cache empty slab count (undefined = inf)
#define MEM_COLORING       // Slab cache coloring

//#define USE_HASH_TABLE

/* Common includes.
 */

<<<<<<< HEAD
#include "latency.h"
#include "print.h"
#include "log.h"
#include "debug.h"
=======
#include "other/print.h"
#include "other/log.h"
#include "other/debug.h"
>>>>>>> 4ccd68ac

/* Common macros.
 */

#define ERR_ALLOC_FAILED log_server_error("Allocation failed at %s:%d (%s ver.%x)\n", \
				  __FILE__, __LINE__, PROJECT_NAME, PROJECT_VER)

#define CHECK_ALLOC_LOG(var, ret) \
	do { \
		if ((var) == NULL) { \
			ERR_ALLOC_FAILED; \
			return (ret); \
		} \
	} while (0)

#define CHECK_ALLOC(var, ret) \
	do { \
		if ((var) == NULL) { \
			return (ret); \
		} \
	} while (0)

/* Eliminate compiler warning with unused parameters. */
#define UNUSED(param) (param) = (param)

/* Minimum and maximum macros. */
#define MIN(x,y) ((x) < (y) ? (x) : (y))
#define MAX(x,y) ((x) > (y) ? (x) : (y))

/* Optimisation macros. */
#ifndef likely
#define likely(x)       __builtin_expect((x),1)
#endif
#ifndef unlikely
#define unlikely(x)     __builtin_expect((x),0)
#endif

//#define STAT_COMPILE

#endif /* _KNOT_COMMON_H_ */

/*! @} */<|MERGE_RESOLUTION|>--- conflicted
+++ resolved
@@ -43,16 +43,10 @@
 /* Common includes.
  */
 
-<<<<<<< HEAD
-#include "latency.h"
-#include "print.h"
-#include "log.h"
-#include "debug.h"
-=======
+#include "other/latency.h"
 #include "other/print.h"
 #include "other/log.h"
 #include "other/debug.h"
->>>>>>> 4ccd68ac
 
 /* Common macros.
  */
