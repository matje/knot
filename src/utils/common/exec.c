/*  Copyright (C) 2011 CZ.NIC, z.s.p.o. <knot-dns@labs.nic.cz>

    This program is free software: you can redistribute it and/or modify
    it under the terms of the GNU General Public License as published by
    the Free Software Foundation, either version 3 of the License, or
    (at your option) any later version.

    This program is distributed in the hope that it will be useful,
    but WITHOUT ANY WARRANTY; without even the implied warranty of
    MERCHANTABILITY or FITNESS FOR A PARTICULAR PURPOSE.  See the
    GNU General Public License for more details.

    You should have received a copy of the GNU General Public License
    along with this program.  If not, see <http://www.gnu.org/licenses/>.
*/

#include "utils/common/exec.h"

#include <stdlib.h>			// free
#include <time.h>			// localtime_r
#include <arpa/inet.h>			// inet_ntop

#include "libknot/libknot.h"
#include "common/lists.h"		// list
#include "common/sockaddr.h"		// IPV4_PREFIXLEN
#include "common/print.h"		// txt_print
#include "common-knot/strlcat.h"	// strlcat
#include "utils/common/msg.h"		// WARN
#include "utils/common/params.h"	// params_t
#include "utils/common/netio.h"		// send_msg
#include "dnssec/random.h"

static knot_lookup_table_t rtypes[] = {
	{ KNOT_RRTYPE_A,      "has IPv4 address" },
	{ KNOT_RRTYPE_NS,     "nameserver is" },
	{ KNOT_RRTYPE_CNAME,  "is an alias for" },
	{ KNOT_RRTYPE_SOA,    "start of authority is" },
	{ KNOT_RRTYPE_PTR,    "points to" },
	{ KNOT_RRTYPE_MX,     "mail is handled by" },
	{ KNOT_RRTYPE_TXT,    "description is" },
	{ KNOT_RRTYPE_AAAA,   "has IPv6 address" },
	{ KNOT_RRTYPE_LOC,    "location is" },
	{ KNOT_RRTYPE_DS,     "delegation signature is" },
	{ KNOT_RRTYPE_SSHFP,  "SSH fingerprint is" },
	{ KNOT_RRTYPE_RRSIG,  "RR set signature is" },
	{ KNOT_RRTYPE_DNSKEY, "DNSSEC key is" },
	{ KNOT_RRTYPE_TLSA,   "has TLS certificate" },
	{ 0, NULL }
};

static void print_header(const knot_pkt_t *packet, const style_t *style,
                         const uint16_t ext_rcode)
{
	char    flags[64] = "";
	uint8_t opcode_id;
	const char *rcode_str = "Unknown";
	const char *opcode_str = "Unknown";
	knot_lookup_table_t *rcode, *opcode;

	// Get RCODE from Header and check for Extended RCODE from OPT RR.
	rcode = knot_lookup_by_id(knot_rcode_names, ext_rcode);
	if (rcode != NULL) {
		rcode_str = rcode->name;
	}

	// Get OPCODE.
	opcode_id = knot_wire_get_opcode(packet->wire);
	opcode = knot_lookup_by_id(knot_opcode_names, opcode_id);
	if (opcode != NULL) {
		opcode_str = opcode->name;
	}

	// Get flags.
	size_t flags_rest = sizeof(flags);
	const size_t flag_len = 4;
	if (knot_wire_get_qr(packet->wire) != 0 && flags_rest > flag_len) {
		flags_rest -= strlcat(flags, " qr", flags_rest);
	}
	if (knot_wire_get_aa(packet->wire) != 0 && flags_rest > flag_len) {
		flags_rest -= strlcat(flags, " aa", flags_rest);
	}
	if (knot_wire_get_tc(packet->wire) != 0 && flags_rest > flag_len) {
		flags_rest -= strlcat(flags, " tc", flags_rest);
	}
	if (knot_wire_get_rd(packet->wire) != 0 && flags_rest > flag_len) {
		flags_rest -= strlcat(flags, " rd", flags_rest);
	}
	if (knot_wire_get_ra(packet->wire) != 0 && flags_rest > flag_len) {
		flags_rest -= strlcat(flags, " ra", flags_rest);
	}
	if (knot_wire_get_z(packet->wire) != 0 && flags_rest > flag_len) {
		flags_rest -= strlcat(flags, " z", flags_rest);
	}
	if (knot_wire_get_ad(packet->wire) != 0 && flags_rest > flag_len) {
		flags_rest -= strlcat(flags, " ad", flags_rest);
	}
	if (knot_wire_get_cd(packet->wire) != 0 && flags_rest > flag_len) {
		strlcat(flags, " cd", flags_rest);
	}

	uint16_t id = knot_wire_get_id(packet->wire);
	uint16_t qdcount = knot_wire_get_qdcount(packet->wire);
	uint16_t ancount = knot_wire_get_ancount(packet->wire);
	uint16_t nscount = knot_wire_get_nscount(packet->wire);
	uint16_t arcount = knot_wire_get_arcount(packet->wire);

	if (knot_pkt_has_tsig(packet)) {
		arcount++;
	}

	// Print formatted info.
	switch (style->format) {
	case FORMAT_NSUPDATE:
		printf(";; ->>HEADER<<- opcode: %s; status: %s; id: %u\n"
		       ";; Flags:%1s; "
		       "ZONE: %u; PREREQ: %u; UPDATE: %u; ADDITIONAL: %u\n",
		       opcode_str, rcode_str, id, flags, qdcount, ancount,
		       nscount, arcount);
		break;
	default:
		printf(";; ->>HEADER<<- opcode: %s; status: %s; id: %u\n"
		       ";; Flags:%1s; "
		       "QUERY: %u; ANSWER: %u; AUTHORITY: %u; ADDITIONAL: %u\n",
		       opcode_str, rcode_str, id, flags, qdcount, ancount,
		       nscount, arcount);
		break;
	}
}

static void print_footer(const size_t total_len,
                         const size_t msg_count,
                         const size_t rr_count,
                         const net_t  *net,
                         const float  elapsed,
                         time_t       exec_time,
                         const bool   incoming)
{
	struct tm tm;
	char      date[64];

	// Get current timestamp.
	if (exec_time == 0) {
		exec_time = time(NULL);
	}

	// Create formated date-time string.
	localtime_r(&exec_time, &tm);
	strftime(date, sizeof(date), "%Y-%m-%d %H:%M:%S %Z", &tm);

	// Print messages statistics.
	if (incoming) {
		printf(";; Received %zu B", total_len);
	} else {
		printf(";; Sent %zu B", total_len);
	}

	// If multimessage (XFR) print additional statistics.
	if (msg_count > 0) {
		printf(" (%zu messages, %zu records)\n", msg_count, rr_count);
	} else {
		printf("\n");
	}
	// Print date.
	printf(";; Time %s\n", date);

	// Print connection statistics.
	if (net != NULL) {
		if (incoming) {
			printf(";; From %s", net->remote_str);
		} else {
			printf(";; To %s", net->remote_str);
		}

		if (elapsed >= 0) {
			printf(" in %.1f ms\n", elapsed);
		} else {
			printf("\n");
		}
	}
}

static void print_edns_client_subnet(const uint8_t *data, const uint16_t len)
{
	struct in_addr addr4;
	struct in6_addr addr6;
	knot_addr_family_t family;
	uint8_t  src_mask, dst_mask;
	uint8_t  addr[IPV6_PREFIXLEN / 8] = { 0 };
	uint16_t addr_len = sizeof(addr);
	char     addr_str[SOCKADDR_STRLEN] = { '\0' };

	int ret = knot_edns_client_subnet_parse(data, len, &family, addr,
	                                        &addr_len, &src_mask, &dst_mask);
	if (ret != KNOT_EOK) {
		printf("\n");
		return;
	}

	switch (family) {
	case KNOT_ADDR_FAMILY_IPV4:
		memcpy(&(addr4.s_addr), addr, IPV4_PREFIXLEN / 8);
		inet_ntop(AF_INET, &addr4, addr_str, sizeof(addr_str));
		break;
	case KNOT_ADDR_FAMILY_IPV6:
		memcpy(&(addr6.s6_addr), addr, IPV6_PREFIXLEN / 8);
		inet_ntop(AF_INET6, &addr6, addr_str, sizeof(addr_str));
		break;
	default:
		printf("unsupported address family\n");
		return;
	}

	printf("%s/%u/%u\n", addr_str, src_mask, dst_mask);
}

static void print_section_opt(const knot_rrset_t *rr, const uint8_t rcode)
{
	uint8_t             ercode = knot_edns_get_ext_rcode(rr);
	uint16_t            ext_rcode_id = knot_edns_whole_rcode(ercode, rcode);
	const char          *ext_rcode_str = "Unused";
	knot_lookup_table_t *ext_rcode;

	if (ercode > 0) {
		ext_rcode = knot_lookup_by_id(knot_rcode_names, ext_rcode_id);
		if (ext_rcode != NULL) {
			ext_rcode_str = ext_rcode->name;
		} else {
			ext_rcode_str = "Unknown";
		}
	}

	printf("Version: %u; flags: %s; UDP size: %u B; ext-rcode: %s\n",
	       knot_edns_get_version(rr),
	       (knot_edns_do(rr) != 0) ? "do" : "",
	       knot_edns_get_payload(rr),
	       ext_rcode_str);

	knot_rdata_t *rdata = knot_rdataset_at(&rr->rrs, 0);
	assert(rdata != NULL);

	uint16_t data_len = knot_rdata_rdlen(rdata);
	uint8_t *data = knot_rdata_data(rdata);
	int pos = 0;

	while (pos < data_len - KNOT_EDNS_OPTION_HDRLEN) {
		uint16_t opt_code = knot_wire_read_u16(data + pos);
		uint16_t opt_len = knot_wire_read_u16(data + pos + 2);
		uint8_t *opt_data = data + pos + 4;

		switch (opt_code) {
		case KNOT_EDNS_OPTION_NSID:
			printf(";; NSID: ");
			short_hex_print(opt_data, opt_len);
			if (opt_len > 0) {
				printf(";;     :  ");
				txt_print(opt_data, opt_len);
			}
			break;
		case KNOT_EDNS_OPTION_CLIENT_SUBNET:
			printf(";; CLIENT-SUBNET: ");
			print_edns_client_subnet(opt_data, opt_len);
			break;
		default:
			printf(";; Option (%u): ", opt_code);
			short_hex_print(opt_data, opt_len);
		}

		pos += 4 + opt_len;
	}
}

static void print_section_question(const knot_dname_t *owner,
                                   const uint16_t     qclass,
                                   const uint16_t     qtype,
                                   const style_t      *style)
{
	size_t buflen = 8192;
	char   *buf = calloc(buflen, 1);

	// Don't print zero TTL.
	knot_dump_style_t qstyle = style->style;
	qstyle.empty_ttl = true;

	knot_rrset_t *question = knot_rrset_new(owner, qtype, qclass, NULL);

	if (knot_rrset_txt_dump_header(question, 0, buf, buflen, &qstyle) < 0) {
		WARN("can't print whole question section\n");
	}

	printf("%s\n", buf);

	knot_rrset_free(&question, NULL);
	free(buf);
}

static void print_section_full(const knot_rrset_t *rrsets,
                               const uint16_t     count,
                               const style_t      *style,
                               const bool         no_tsig)
{
	size_t buflen = 8192;
	char   *buf = calloc(buflen, 1);

	for (size_t i = 0; i < count; i++) {
		// Ignore OPT records.
		if (rrsets[i].type == KNOT_RRTYPE_OPT) {
			continue;
		}

		// Exclude TSIG record.
		if (no_tsig && rrsets[i].type == KNOT_RRTYPE_TSIG) {
			continue;
		}

		while (knot_rrset_txt_dump(&rrsets[i], buf, buflen,
		                           &(style->style)) < 0) {
			buflen += 4096;
			// Oversize protection.
			if (buflen > 100000) {
				WARN("can't print whole section\n");
				break;
			}

			char *newbuf = realloc(buf, buflen);
			if (newbuf == NULL) {
				WARN("can't print whole section\n");
				break;
			}
			buf = newbuf;
		}
		printf("%s", buf);
	}

	free(buf);
}

static void print_section_dig(const knot_rrset_t *rrsets,
                              const uint16_t     count,
                              const style_t      *style)
{
	size_t buflen = 8192;
	char   *buf = calloc(buflen, 1);

	for (size_t i = 0; i < count; i++) {
		const knot_rrset_t *rrset = &rrsets[i];
		uint16_t rrset_rdata_count = rrset->rrs.rr_count;
		for (uint16_t j = 0; j < rrset_rdata_count; j++) {
			while (knot_rrset_txt_dump_data(rrset, j, buf, buflen,
			                                &(style->style)) < 0) {
				buflen += 4096;
				// Oversize protection.
				if (buflen > 100000) {
					WARN("can't print whole section\n");
					break;
				}

				char *newbuf = realloc(buf, buflen);
				if (newbuf == NULL) {
					WARN("can't print whole section\n");
					break;
				}
				buf = newbuf;
			}
			printf("%s\n", buf);
		}
	}

	free(buf);
}

static void print_section_host(const knot_rrset_t *rrsets,
                               const uint16_t     count,
                               const style_t      *style)
{
	size_t buflen = 8192;
	char   *buf = calloc(buflen, 1);

	for (size_t i = 0; i < count; i++) {
		const knot_rrset_t  *rrset = &rrsets[i];
		knot_lookup_table_t *descr;
		char                type[32] = "NULL";
		char                *owner;

		owner = knot_dname_to_str_alloc(rrset->owner);
		if (style->style.ascii_to_idn != NULL) {
			style->style.ascii_to_idn(&owner);
		}
		descr = knot_lookup_by_id(rtypes, rrset->type);

		uint16_t rrset_rdata_count = rrset->rrs.rr_count;
		for (uint16_t j = 0; j < rrset_rdata_count; j++) {
			if (rrset->type == KNOT_RRTYPE_CNAME &&
			    style->hide_cname) {
				continue;
			}

			while (knot_rrset_txt_dump_data(rrset, j, buf, buflen,
			                                &(style->style)) < 0) {
				buflen += 4096;
				// Oversize protection.
				if (buflen > 100000) {
					WARN("can't print whole section\n");
					break;
				}

				char *newbuf = realloc(buf, buflen);
				if (newbuf == NULL) {
					WARN("can't print whole section\n");
					break;
				}
				buf = newbuf;
			}

			if (descr != NULL) {
				printf("%s %s %s\n", owner, descr->name, buf);
			} else {
				knot_rrtype_to_string(rrset->type, type,
						      sizeof(type));
				printf("%s has %s record %s\n",
				       owner, type, buf);
			}
		}

		free(owner);
	}

	free(buf);
}

static void print_error_host(const uint16_t   code,
                             const knot_pkt_t *packet,
                             const style_t    *style)
{
	const char *rcode_str = "Unknown";
	char type[32] = "Unknown";
	char *owner;

	knot_lookup_table_t *rcode;

	owner = knot_dname_to_str_alloc(knot_pkt_qname(packet));
	if (style->style.ascii_to_idn != NULL) {
		style->style.ascii_to_idn(&owner);
	}

	rcode = knot_lookup_by_id(knot_rcode_names, code);
	if (rcode != NULL) {
		rcode_str = rcode->name;
	}
	knot_rrtype_to_string(knot_pkt_qtype(packet), type, sizeof(type));

	if (code == KNOT_RCODE_NOERROR) {
		printf("Host %s has no %s record\n", owner, type);
	} else {
		printf("Host %s type %s error: %s\n", owner, type, rcode_str);
	}

	free(owner);
}

knot_pkt_t* create_empty_packet(const size_t max_size)
{
	// Create packet skeleton.
	knot_pkt_t *packet = knot_pkt_new(NULL, max_size, NULL);
	if (packet == NULL) {
		DBG_NULL;
		return NULL;
	}

	// Set random sequence id.
	knot_wire_set_id(packet->wire, dnssec_random_uint16_t());

	return packet;
}

void print_header_xfr(const knot_pkt_t *packet, const style_t  *style)
{
	if (style == NULL) {
		DBG_NULL;
		return;
	}

	char xfr[16] = "AXFR";

	switch (knot_pkt_qtype(packet)) {
	case KNOT_RRTYPE_AXFR:
		break;
	case KNOT_RRTYPE_IXFR:
		xfr[0] = 'I';
		break;
	default:
		return;
	}

	if (style->show_header) {
		char *owner = knot_dname_to_str_alloc(knot_pkt_qname(packet));
		if (style->style.ascii_to_idn != NULL) {
			style->style.ascii_to_idn(&owner);
		}
		if (owner != NULL) {
			printf(";; %s for %s\n", xfr, owner);
			free(owner);
		}
	}
}

void print_data_xfr(const knot_pkt_t *packet,
                    const style_t    *style)
{
	if (packet == NULL || style == NULL) {
		DBG_NULL;
		return;
	}

	const knot_pktsection_t *answers = knot_pkt_section(packet,
	                                                    KNOT_ANSWER);

	switch (style->format) {
	case FORMAT_DIG:
		print_section_dig(answers->rr, answers->count, style);
		break;
	case FORMAT_HOST:
		print_section_host(answers->rr, answers->count, style);
		break;
	case FORMAT_FULL:
		print_section_full(answers->rr, answers->count, style, true);

		// Print TSIG record.
		if (style->show_tsig && knot_pkt_has_tsig(packet)) {
			print_section_full(packet->tsig_rr, 1, style, false);
		}
		break;
	default:
		break;
	}
}

void print_footer_xfr(const size_t  total_len,
                      const size_t  msg_count,
                      const size_t  rr_count,
                      const net_t   *net,
                      const float   elapsed,
                      const time_t  exec_time,
                      const style_t *style)
{
	if (style == NULL) {
		DBG_NULL;
		return;
	}

	if (style->show_footer) {
		print_footer(total_len, msg_count, rr_count, net, elapsed,
		             exec_time, true);
	}
}

void print_packet(const knot_pkt_t *packet,
                  const net_t      *net,
                  const size_t     size,
                  const float      elapsed,
                  const time_t     exec_time,
                  const bool       incoming,
                  const style_t    *style)
{
	if (packet == NULL || style == NULL) {
		DBG_NULL;
		return;
	}

	const knot_pktsection_t *answers = knot_pkt_section(packet,
	                                                    KNOT_ANSWER);
	const knot_pktsection_t *authority = knot_pkt_section(packet,
	                                                      KNOT_AUTHORITY);
	const knot_pktsection_t *additional = knot_pkt_section(packet,
	                                                       KNOT_ADDITIONAL);

	uint16_t qdcount = knot_wire_get_qdcount(packet->wire);
	uint16_t ancount = knot_wire_get_ancount(packet->wire);
	uint16_t nscount = knot_wire_get_nscount(packet->wire);
	uint16_t arcount = knot_wire_get_arcount(packet->wire);

	// Get Extended RCODE from the packet.
	uint16_t rcode = knot_pkt_get_ext_rcode(packet);

	// Disable additionals printing if there are no other records.
	// OPT record may be placed anywhere within additionals!
	if (knot_pkt_has_edns(packet) && arcount == 1) {
		arcount = 0;
	}

	// Print packet information header.
	if (style->show_header) {
		print_header(packet, style, rcode);
	}

	// Print EDNS section.
	if (style->show_edns && knot_pkt_has_edns(packet)) {
		printf("\n;; EDNS PSEUDOSECTION:\n;; ");
		print_section_opt(packet->opt_rr,
		                  knot_wire_get_rcode(packet->wire));
	}

	// Print DNS sections.
	switch (style->format) {
	case FORMAT_DIG:
		if (ancount > 0) {
			print_section_dig(answers->rr, ancount, style);
		}
		break;
	case FORMAT_HOST:
		if (ancount > 0) {
			print_section_host(answers->rr, ancount, style);
		} else {
			print_error_host(rcode, packet, style);
		}
		break;
	case FORMAT_NSUPDATE:
		if (style->show_question && qdcount > 0) {
			printf("\n;; ZONE SECTION:\n;; ");
			print_section_question(knot_pkt_qname(packet),
			                       knot_pkt_qclass(packet),
			                       knot_pkt_qtype(packet),
			                       style);
		}

		if (style->show_answer && ancount > 0) {
			printf("\n;; PREREQUISITE SECTION:\n");
			print_section_full(answers->rr, ancount, style, true);
		}

		if (style->show_authority && nscount > 0) {
			printf("\n;; UPDATE SECTION:\n");
			print_section_full(authority->rr, nscount, style, true);
		}

		if (style->show_additional && arcount > 0) {
			printf("\n;; ADDITIONAL DATA:\n");
			print_section_full(additional->rr, arcount, style, true);
		}
		break;
	case FORMAT_FULL:
		if (style->show_question && qdcount > 0) {
			printf("\n;; QUESTION SECTION:\n;; ");
			print_section_question(knot_pkt_qname(packet),
			                       knot_pkt_qclass(packet),
			                       knot_pkt_qtype(packet),
			                       style);
		}

		if (style->show_answer && ancount > 0) {
			printf("\n;; ANSWER SECTION:\n");
			print_section_full(answers->rr, ancount, style, true);
		}

		if (style->show_authority && nscount > 0) {
			printf("\n;; AUTHORITY SECTION:\n");
			print_section_full(authority->rr, nscount, style, true);
		}

		if (style->show_additional && arcount > 0) {
			printf("\n;; ADDITIONAL SECTION:\n");
			print_section_full(additional->rr, arcount, style, true);
		}
		break;
	default:
		break;
	}

	// Print TSIG section.
	if (style->show_tsig && knot_pkt_has_tsig(packet)) {
		printf("\n;; TSIG PSEUDOSECTION:\n");
		print_section_full(packet->tsig_rr, 1, style, false);
	}

	// Print packet statistics.
	if (style->show_footer) {
		printf("\n");
		print_footer(size, 0, 0, net, elapsed, exec_time, incoming);
	}
}

void free_sign_context(sign_context_t *ctx)
{
	if (ctx == NULL) {
		DBG_NULL;
		return;
	}

	if (ctx->tsig_key.name) {
		knot_tsig_key_free(&ctx->tsig_key);
	}

	free(ctx->digest);

	memset(ctx, '\0', sizeof(sign_context_t));
}

int sign_packet(knot_pkt_t              *pkt,
                sign_context_t          *sign_ctx,
                const knot_key_params_t *key_params)
{
	int result;

	if (pkt == NULL || sign_ctx == NULL || key_params == NULL) {
		DBG_NULL;
		return KNOT_EINVAL;
	}

	uint8_t *wire = pkt->wire;
	size_t  *wire_size = &pkt->size;
	size_t  max_size = pkt->max_size;

	result = knot_tsig_key_from_params(key_params,
					   &sign_ctx->tsig_key);
	if (result != KNOT_EOK) {
		return result;
	}

<<<<<<< HEAD
	knot_tsig_key_t *key = &sign_ctx->tsig_key;
=======
		knot_pkt_reserve(pkt, knot_tsig_wire_maxsize(key));
>>>>>>> cbdfd12c

	sign_ctx->digest_size = dnssec_tsig_algorithm_size(key->algorithm);
	sign_ctx->digest = malloc(sign_ctx->digest_size);

	knot_pkt_reserve(pkt, tsig_wire_maxsize(key));

	result = knot_tsig_sign(wire, wire_size, max_size, NULL, 0,
				sign_ctx->digest, &sign_ctx->digest_size,
				key, 0, 0);

	return result;
}

int verify_packet(const knot_pkt_t        *pkt,
                  const sign_context_t    *sign_ctx,
                  const knot_key_params_t *key_params)
{
	if (pkt == NULL || sign_ctx == NULL || key_params == NULL) {
		DBG_NULL;
		return KNOT_EINVAL;
	}

	const uint8_t *wire = pkt->wire;
	const size_t  *wire_size = &pkt->size;

	if (pkt->tsig_rr == NULL) {
		return KNOT_ENOTSIG;
	}

	return knot_tsig_client_check(pkt->tsig_rr, wire, *wire_size,
	                              sign_ctx->digest,
	                              sign_ctx->digest_size,
	                              &sign_ctx->tsig_key, 0);
}<|MERGE_RESOLUTION|>--- conflicted
+++ resolved
@@ -715,16 +715,12 @@
 		return result;
 	}
 
-<<<<<<< HEAD
 	knot_tsig_key_t *key = &sign_ctx->tsig_key;
-=======
-		knot_pkt_reserve(pkt, knot_tsig_wire_maxsize(key));
->>>>>>> cbdfd12c
 
 	sign_ctx->digest_size = dnssec_tsig_algorithm_size(key->algorithm);
 	sign_ctx->digest = malloc(sign_ctx->digest_size);
 
-	knot_pkt_reserve(pkt, tsig_wire_maxsize(key));
+	knot_pkt_reserve(pkt, knot_tsig_wire_maxsize(key));
 
 	result = knot_tsig_sign(wire, wire_size, max_size, NULL, 0,
 				sign_ctx->digest, &sign_ctx->digest_size,
