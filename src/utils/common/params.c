--- conflicted
+++ resolved
@@ -345,16 +345,12 @@
 
 	/* Set key name and secret. */
 	key_params->name = knot_dname_from_str(k, strlen(k));
-<<<<<<< HEAD
 	knot_dname_to_lower(key_params->name);
-	key_params->secret = strdup(s);
-=======
 	int r = knot_binary_from_base64(s, &key_params->secret);
 	if (r != KNOT_EOK) {
 		free(h);
 		return r;
 	}
->>>>>>> e38adfe6
 
 	DBG("%s: parsed name '%s'\n", __func__, k);
 	DBG("%s: parsed secret '%s'\n", __func__, s);
