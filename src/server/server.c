--- conflicted
+++ resolved
@@ -159,11 +159,7 @@
 			return -1;
 		}
 		// dump zone
-<<<<<<< HEAD
-		dnslib_zone_dump(zone);
-=======
 		//dnslib_zone_dump(zone);
->>>>>>> b46f7af1
 	}
 
 	debug_server("\nDone\n\n");
