--- conflicted
+++ resolved
@@ -264,19 +264,12 @@
 		}
 
 		dnslib_response_add_rrset_answer(resp, rrset, 1);
-<<<<<<< HEAD
-
-=======
 DEBUG_NS(
->>>>>>> 07250688
 		char *name = dnslib_dname_to_str(dnslib_rrset_owner(rrset));
 		debug_ns("CNAME record for owner %s put to answer section.\n",
 			 name);
 		free(name);
-<<<<<<< HEAD
-=======
 );
->>>>>>> 07250688
 
 		// get the name from the CNAME RDATA
 		const dnslib_dname_t *cname = dnslib_rdata_cname_name(
@@ -345,15 +338,6 @@
 
 /*----------------------------------------------------------------------------*/
 
-<<<<<<< HEAD
-static void ns_put_answer(const dnslib_node_t *node, const dnslib_dname_t *name,
-                          uint16_t type, dnslib_response_t *resp)
-{
-	char *name_str = dnslib_dname_to_str(node->owner);
-	debug_ns("Putting answers from node %s.\n", name_str);
-	free(name_str);
-
-=======
 static int ns_put_answer(const dnslib_node_t *node, const dnslib_dname_t *name,
                           uint16_t type, dnslib_response_t *resp)
 {
@@ -363,7 +347,6 @@
 	debug_ns("Putting answers from node %s.\n", name_str);
 	free(name_str);
 );
->>>>>>> 07250688
 	if (type == DNSLIB_RRTYPE_ANY) {
 		// TODO
 	} else {
@@ -382,17 +365,11 @@
 			}
 
 			dnslib_response_add_rrset_answer(resp, rrset, 1);
-<<<<<<< HEAD
-		}
-	}
-	dnslib_response_set_rcode(resp, DNSLIB_RCODE_NOERROR);
-=======
 			added = 1;
 		}
 	}
 	dnslib_response_set_rcode(resp, DNSLIB_RCODE_NOERROR);
 	return added;
->>>>>>> 07250688
 }
 
 /*----------------------------------------------------------------------------*/
@@ -591,19 +568,7 @@
                                 const dnslib_dname_t *qname, uint16_t qtype,
                                 dnslib_response_t *resp)
 {
-	// TODO!!!
-
 	debug_ns("Putting answers from found node to the response...\n");
-<<<<<<< HEAD
-	ns_put_answer(node, qname, qtype, resp);
-
-//	if (ldns_pkt_ancount(response) == 0) {  // if NODATA response, put SOA
-//		ns_put_authority_soa(zone, response);
-//	} else {  // else put authority NS
-//		ns_put_authority_ns(zone, response);
-//	}
-
-=======
 	int answers = ns_put_answer(node, qname, qtype, resp);
 
 	if (answers == 0) {  // if NODATA response, put SOA
@@ -612,7 +577,6 @@
 		ns_put_authority_ns(zone, resp);
 	}
 
->>>>>>> 07250688
 //	if (ns_additional_needed(qtype)) {
 //		ns_put_additional(node, response, copied_rrs);
 //	}
@@ -635,28 +599,6 @@
 	dnslib_rrset_t *cname_rrset = dnslib_rrset_new(
 			owner, DNSLIB_RRTYPE_CNAME,
 			DNSLIB_CLASS_IN, SYNTH_CNAME_TTL);
-<<<<<<< HEAD
-
-	if (cname_rrset == NULL) {
-		dnslib_dname_free(&owner);
-		return NULL;
-	}
-
-	// replace last labels of qname with DNAME
-	dnslib_dname_t *cname = dnslib_dname_replace_suffix(qname,
-	      dnslib_dname_size(dnslib_rrset_owner(dname_rrset)),
-	      dnslib_rdata_get_item(dnslib_rrset_rdata(dname_rrset), 0)->dname);
-
-	char *name = dnslib_dname_to_str(cname);
-	debug_ns("CNAME canonical name: %s.\n", name);
-	free(name);
-
-	dnslib_rdata_t *cname_rdata = dnslib_rdata_new();
-	dnslib_rdata_item_t cname_rdata_item;
-	cname_rdata_item.dname = cname;
-	dnslib_rdata_set_items(cname_rdata, &cname_rdata_item, 1);
-
-=======
 
 	if (cname_rrset == NULL) {
 		dnslib_dname_free(&owner);
@@ -677,7 +619,6 @@
 	cname_rdata_item.dname = cname;
 	dnslib_rdata_set_items(cname_rdata, &cname_rdata_item, 1);
 
->>>>>>> 07250688
 	dnslib_rrset_add_rdata(cname_rrset, cname_rdata);
 
 	return cname_rrset;
@@ -706,17 +647,6 @@
                              const dnslib_dname_t *qname,
                              dnslib_response_t *resp)
 {
-<<<<<<< HEAD
-	char *name = dnslib_dname_to_str(dnslib_rrset_owner(dname_rrset));
-	debug_ns("Processing DNAME for owner %s...\n", name);
-	free(name);
-
-	// TODO: check the number of RRs in the RRSet??
-
-	// put the DNAME RRSet into the answer
-	dnslib_response_add_rrset_answer(resp, dname_rrset, 1);
-
-=======
 DEBUG_NS(
 	char *name = dnslib_dname_to_str(dnslib_rrset_owner(dname_rrset));
 	debug_ns("Processing DNAME for owner %s...\n", name);
@@ -727,7 +657,6 @@
 	// put the DNAME RRSet into the answer
 	dnslib_response_add_rrset_answer(resp, dname_rrset, 1);
 
->>>>>>> 07250688
 	if (ns_dname_is_too_long(dname_rrset, qname)) {
 		dnslib_response_set_rcode(resp, DNSLIB_RCODE_YXDOMAIN);
 		return;
@@ -926,41 +855,13 @@
 	const dnslib_node_t *closest_encloser = NULL;
 	int cname = 0;
 	//dnslib_dname_t *qname_old = NULL;
-<<<<<<< HEAD
-=======
 	int auth_soa = 0;
->>>>>>> 07250688
 
 	while (1) {
 		//qname_old = dnslib_dname_copy(qname);
 
 		int exact_match = dnslib_zone_find_dname(zone, qname, &node,
 		                                         &closest_encloser);
-<<<<<<< HEAD
-
-		char *name = dnslib_dname_to_str(node->owner);
-		debug_ns("zone_find_dname() returned node %s ", name);
-		free(name);
-		name = dnslib_dname_to_str(closest_encloser->owner);
-		debug_ns("and closest encloser %s.\n", name);
-		free(name);
-
-		if (exact_match == -2) {  // name not in the zone
-			// possible only if we followed cname
-			assert(cname != 0);
-			dnslib_response_set_rcode(resp, DNSLIB_RCODE_NOERROR);
-			break;
-		}
-
-//		assert(exact_match == 1
-//		       || (exact_match == 0 && closest_encloser == node));
-
-		if (dnslib_node_is_deleg_point(closest_encloser)) {
-			ns_referral(closest_encloser, resp);
-			break;
-		}
-
-=======
 DEBUG_NS(
 		if (node) {
 			char *name = dnslib_dname_to_str(node->owner);
@@ -989,7 +890,6 @@
 			break;
 		}
 
->>>>>>> 07250688
 		if (!exact_match) {
 			// DNAME?
 			const dnslib_rrset_t *dname_rrset =
@@ -997,10 +897,7 @@
 				                  DNSLIB_RRTYPE_DNAME);
 			if (dname_rrset != NULL) {
 				ns_process_dname(dname_rrset, qname, resp);
-<<<<<<< HEAD
-=======
 				auth_soa = 1;
->>>>>>> 07250688
 				break;
 			}
 			// else check for a wildcard child
@@ -1008,10 +905,7 @@
 				dnslib_node_wildcard_child(closest_encloser);
 
 			if (wildcard_node == NULL) {
-<<<<<<< HEAD
-=======
 				auth_soa = 1;
->>>>>>> 07250688
 				if (cname == 0) {
 					// return NXDOMAIN
 					dnslib_response_set_rcode(resp,
@@ -1030,34 +924,20 @@
 		// now we have the node for answering
 
 		if (dnslib_node_rrset(node, DNSLIB_RRTYPE_CNAME) != NULL) {
-<<<<<<< HEAD
-=======
 DEBUG_NS(
->>>>>>> 07250688
 			char *name = dnslib_dname_to_str(node->owner);
 			debug_ns("Node %s has CNAME record, resolving...\n",
 				 name);
 			free(name);
-<<<<<<< HEAD
-
-			const dnslib_dname_t *act_name = qname;
-			ns_follow_cname(&node, &act_name, resp);
-
-=======
 );
 			const dnslib_dname_t *act_name = qname;
 			ns_follow_cname(&node, &act_name, resp);
 DEBUG_NS(
->>>>>>> 07250688
 			name = dnslib_dname_to_str(act_name);
 			debug_ns("Canonical name: %s, node found: %p\n",
 			         name, node);
 			free(name);
-<<<<<<< HEAD
-
-=======
 );
->>>>>>> 07250688
 			if (act_name != qname) {
 				qname = act_name;
 			}
@@ -1079,13 +959,10 @@
 		break;
 	}
 
-<<<<<<< HEAD
-=======
 	if (auth_soa) {
 		ns_put_authority_soa(zone, resp);
 	}
 
->>>>>>> 07250688
 	//dnslib_dname_free(&qname_old);
 }
 
@@ -1096,19 +973,11 @@
 	// TODO: the copying is not needed maybe
 	dnslib_dname_t *qname = /*dnslib_dname_copy(*/resp->question.qname/*)*/;
 	uint16_t qtype = resp->question.qtype;
-<<<<<<< HEAD
-
-	char *name_str = dnslib_dname_to_str(qname);
-	debug_ns("Trying to find zone for QNAME %s\n", name_str);
-	free(name_str);
-
-=======
 DEBUG_NS(
 	char *name_str = dnslib_dname_to_str(qname);
 	debug_ns("Trying to find zone for QNAME %s\n", name_str);
 	free(name_str);
 );
->>>>>>> 07250688
 	// find zone in which to search for the name
 	const dnslib_zone_t *zone =
 		ns_get_zone_for_qname(db, qname, qtype);
@@ -1120,19 +989,11 @@
 		//dnslib_dname_free(&qname);
 		return;
 	}
-<<<<<<< HEAD
-
-	name_str = dnslib_dname_to_str(zone->apex->owner);
-	debug_ns("Found zone for QNAME %s\n", name_str);
-	free(name_str);
-
-=======
 DEBUG_NS(
 	name_str = dnslib_dname_to_str(zone->apex->owner);
 	debug_ns("Found zone for QNAME %s\n", name_str);
 	free(name_str);
 );
->>>>>>> 07250688
 	//debug_ns("Size of response packet: %u\n", ldns_pkt_size(response));
 
 	ns_answer_from_zone(zone, qname, qtype, resp);
@@ -1199,7 +1060,6 @@
 	if (err == NULL) {
 		return NULL;
 	}
-<<<<<<< HEAD
 
 	debug_ns("Created default empty response...\n");
 
@@ -1209,17 +1069,6 @@
 
 	debug_ns("Converting default empty response to wire format...\n");
 
-=======
-
-	debug_ns("Created default empty response...\n");
-
-	dnslib_response_set_rcode(err, DNSLIB_RCODE_SERVFAIL);
-	ns->err_response = NULL;
-	ns->err_resp_size = 0;
-
-	debug_ns("Converting default empty response to wire format...\n");
-
->>>>>>> 07250688
 	if (dnslib_response_to_wire(err, &ns->err_response, &ns->err_resp_size)
 	    != 0) {
 		log_error("Error while converting default error resposne to "
