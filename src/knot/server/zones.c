--- conflicted
+++ resolved
@@ -1149,14 +1149,7 @@
 	// Unlock RCU, messing with any data will not affect us now
 	rcu_read_unlock();
 
-<<<<<<< HEAD
-	debug_zones("Old database is empty (%p): %s\n", (*db_old)->zones,
-	            skip_is_empty((*db_old)->zones) ? "yes" : "no");
-
 	return KNOTD_EOK;
-=======
-	return KNOTDEOK;
->>>>>>> f90237c6
 }
 
 int zones_zonefile_sync(knot_zone_t *zone)
