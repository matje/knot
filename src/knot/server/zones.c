--- conflicted
+++ resolved
@@ -887,19 +887,12 @@
                                  uint32_t from, uint32_t to)
 {
 	if (!zone || !dst) {
-<<<<<<< HEAD
 		dbg_zones_detail("Bad arguments: zone=%p, dst=%p\n", zone, dst);
-		return KNOT_EBADARG;
+		return KNOTD_EINVAL;
 	}
 	if (!zone->data) {
 		dbg_zones_detail("Bad arguments: zone->data=%p\n", zone->data);
-		return KNOT_EBADARG;
-=======
-		return KNOTD_EINVAL;
-	}
-	if (!zone->data) {
-		return KNOTD_EINVAL;
->>>>>>> 9a4ac0ea
+		return KNOTD_EINVAL;
 	}
 	
 	dbg_xfr("Loading changesets from serial %u to %u\n", from, to);
@@ -907,12 +900,8 @@
 	/* Fetch zone-specific data. */
 	zonedata_t *zd = (zonedata_t *)knot_zone_data(zone);
 	if (!zd->ixfr_db) {
-<<<<<<< HEAD
 		dbg_zones_detail("Bad arguments: zd->ixfr_db=%p\n", zone->data);
-		return KNOT_EBADARG;
-=======
-		return KNOTD_EINVAL;
->>>>>>> 9a4ac0ea
+		return KNOTD_EINVAL;
 	}
 
 	/* Read entries from starting serial until finished. */
@@ -2065,29 +2054,20 @@
 int zones_xfr_load_changesets(knot_ns_xfr_t *xfr) 
 {
 	if (xfr == NULL || xfr->zone == NULL) {
-<<<<<<< HEAD
 		dbg_zones_detail("Wrong parameters: xfr=%p,"
 		                " xfr->zone = %p\n", xfr, xfr->zone);
-=======
-		dbg_zones("xfr=%p, xfr->data=%p, xfr->zone=%p\n",
-			  xfr, xfr->data, xfr->zone);
->>>>>>> 9a4ac0ea
 		return KNOTD_EINVAL;
 	}
 	
 	const knot_zone_t *zone = xfr->zone;
 	const knot_zone_contents_t *contents = knot_zone_contents(zone);
 	if (!contents) {
-<<<<<<< HEAD
 		dbg_zones_detail("Missing contents\n");
-=======
-		dbg_zones("No contents.\n");
 		return KNOTD_EINVAL;
 	}
 	
 	if (knot_zone_contents_apex(contents) == NULL) {
-		dbg_zones("No apex.\n");
->>>>>>> 9a4ac0ea
+		dbg_zones_detail("No apex.\n");
 		return KNOTD_EINVAL;
 	}
 	
@@ -2123,12 +2103,8 @@
 	
 	int ret = zones_load_changesets(zone, chgsets, xfr_serial, zone_serial);
 	if (ret != KNOTD_EOK) {
-<<<<<<< HEAD
-		
-=======
-		dbg_zones("Loading changesets failed: %s\n",
-		          knot_strerror(ret));
->>>>>>> 9a4ac0ea
+		dbg_zones_verbose("Loading changesets failed: %s\n",
+		                  knot_strerror(ret));
 		return ret;
 	}
 	
