#include <config.h>
#include <time.h>
#include <unistd.h>
#include <errno.h>
#include <arpa/inet.h>
#include <sys/socket.h>
#include <netinet/in.h>
#include <string.h>
#include <assert.h>
#include <errno.h>

#include "common/sockaddr.h"
#include "knot/common.h"
#include "knot/other/error.h"
#include "knot/server/udp-handler.h"
#include "knot/server/name-server.h"
#include "knot/stat/stat.h"
#include "knot/server/server.h"
#include "dnslib/wire.h"
#include "dnslib/consts.h"
#include "dnslib/packet.h"

int udp_master(dthread_t *thread)
{
	iohandler_t *handler = (iohandler_t *)thread->data;
	ns_nameserver_t *ns = handler->server->nameserver;
	int sock = handler->fd;

	/* Check socket. */
	if (sock < 0) {
		debug_net("udp_master: null socket recevied, finishing.\n");
		return KNOT_EINVAL;
	}


	sockaddr_t addr;
	if (sockaddr_init(&addr, handler->type) != KNOT_EOK) {
		log_server_error("Socket type %d is not supported, "
				 "IPv6 support is probably disabled.\n",
				 handler->type);
		return KNOT_ENOTSUP;
	}

	/* Set socket options. */
	int flag = 1;
#ifndef DISABLE_IPV6
	if (handler->type == AF_INET6) {
		/* Disable dual-stack for performance reasons. */
		setsockopt(sock, IPPROTO_IPV6, IPV6_V6ONLY, &flag, sizeof(flag));

		/* UDP packets will not exceed a minimum MTU size. */
		/*flag = IPV6_MIN_MTU;
		setsockopt(fd, IPPROTO_IPV6, IPV6_MTU, &flag, sizeof(flag));
		flag = 1; */
	}
#endif
	if (handler->type == AF_INET) {

#ifdef IP_PMTUDISC_DONT
		/* Disable fragmentation. */
		flag = IP_PMTUDISC_DONT;
		setsockopt(sock, IPPROTO_IP, IP_MTU_DISCOVER, &flag, sizeof(flag));
		flag = 1;
#endif
	}

	/* in case of STAT_COMPILE the following code will declare thread_stat
	 * variable in following fashion: stat_t *thread_stat;
	 */

	stat_t *thread_stat = 0;
	STAT_INIT(thread_stat); //XXX new stat instance every time.
	stat_set_protocol(thread_stat, stat_UDP);

	// Loop until all data is read
	debug_net("udp: thread started (worker %p).\n", thread);
	int res = 0;
	ssize_t n = 0;
	uint8_t qbuf[SOCKET_MTU_SZ];
	dnslib_packet_type_t qtype = DNSLIB_QUERY_NORMAL;
	while (n >= 0) {

		n = recvfrom(sock, qbuf, sizeof(qbuf), 0,
			       addr.ptr, &addr.len);

		/* Cancellation point. */
		if (dt_is_cancelled(thread)) {
			break;
		}

		/* faddr has to be read immediately. */
		stat_get_first(thread_stat, addr.ptr);

		/* Error and interrupt handling. */
		if (unlikely(n <= 0)) {
			if (errno != EINTR && errno != 0) {
				debug_net("udp: recvfrom() failed: %d\n",
					  errno);
			}

			if (!(handler->state & ServerRunning)) {
				debug_net("udp: stopping\n");
				break;
			} else {
				continue;
			}
		}

		debug_net("udp: received %zd bytes.\n", n);

		size_t resp_len = sizeof(qbuf);

		//dnslib_response_t *resp = dnslib_response_new(4 * 1024); // 4K
		dnslib_packet_t *packet =
			dnslib_packet_new(DNSLIB_PACKET_PREALLOC_QUERY);
		if (packet == NULL) {
			uint16_t pkt_id = dnslib_wire_get_id(qbuf);
			ns_error_response(ns, pkt_id, DNSLIB_RCODE_SERVFAIL,
			                  qbuf, &resp_len);
			continue;
		}

		/* Parse query. */
		res = ns_parse_packet(qbuf, n, packet, &qtype);
		if (unlikely(res != KNOT_EOK)) {
			debug_net("udp: sending back error response.\n");
			/* Send error response on dnslib RCODE. */
			if (res > 0) {
				uint16_t pkt_id = dnslib_wire_get_id(qbuf);
				ns_error_response(ns, pkt_id, res,
				                  qbuf, &resp_len);
			}

			dnslib_packet_free(&packet);
			continue;
		}

		/* Handle query. */
		res = KNOT_ERROR;
		switch(qtype) {

		/* Response types. */
		case DNSLIB_RESPONSE_NORMAL:
			res = ns_process_response(ns, &addr, packet,
						  qbuf, &resp_len);
			break;
		case DNSLIB_RESPONSE_AXFR:
		case DNSLIB_RESPONSE_IXFR:
		case DNSLIB_RESPONSE_NOTIFY:
			res = ns_process_notify(ns, &addr, packet,
						qbuf, &resp_len);
			break;

		/* Query types. */
		case DNSLIB_QUERY_NORMAL:
			res = ns_answer_normal(ns, packet, qbuf, &resp_len);
			break;
		case DNSLIB_QUERY_AXFR:
		case DNSLIB_QUERY_IXFR:
			/*! \todo Send error, not available on UDP. */
			break;
		case DNSLIB_QUERY_NOTIFY:
			res = ns_answer_notify(ns, packet, &addr,
					       qbuf, &resp_len);
			break;
		case DNSLIB_QUERY_UPDATE:
			/*! \todo Implement query notify/update. */
			break;
		}

<<<<<<< HEAD
=======
		debug_net("udp: got answer of size %zd.\n", resp_len);

>>>>>>> 93f7da13
		dnslib_packet_free(&packet);

		/* Send answer. */
		if (res == KNOT_EOK && resp_len > 0) {

			debug_net("udp: got answer of size %zd.\n", resp_len);

			//debug_net("udp: answer wire format (size %zd):\n",
			//	  resp_len);
			//debug_net_hex((const char *) outbuf, resp_len);

			// Send datagram
			res = sendto(sock, qbuf, resp_len,
			             0, addr.ptr, addr.len);

			// Check result
			if (res != (int)resp_len) {
				debug_net("udp: %s: failed: %d - %d.\n",
				          "socket_sendto()",
				          res, errno);
				continue;
			}

			stat_get_second(thread_stat);
		}
	}

	stat_free(thread_stat);
	debug_net("udp: worker %p finished.\n", thread);
	return KNOT_EOK;
}
<|MERGE_RESOLUTION|>--- conflicted
+++ resolved
@@ -168,11 +168,6 @@
 			break;
 		}
 
-<<<<<<< HEAD
-=======
-		debug_net("udp: got answer of size %zd.\n", resp_len);
-
->>>>>>> 93f7da13
 		dnslib_packet_free(&packet);
 
 		/* Send answer. */
