--- conflicted
+++ resolved
@@ -17,7 +17,6 @@
 #include "knot/nameserver/update.h"
 #include "knot/nameserver/internet.h"
 #include "knot/nameserver/process_query.h"
-#include "knot/nameserver/requestor.h"
 #include "knot/updates/apply.h"
 #include "knot/dnssec/zone-sign.h"
 #include "common/debug.h"
@@ -87,7 +86,7 @@
 
 static int sign_update(zone_t *zone, const zone_contents_t *old_contents,
                        zone_contents_t *new_contents, changeset_t *ddns_ch,
-                       list_t **sec_chs)
+                       list_t *sec_chs)
 {
 	assert(zone != NULL);
 	assert(old_contents != NULL);
@@ -98,13 +97,7 @@
 	if (sec_ch == NULL) {
 		return KNOT_ENOMEM;
 	}
-	*sec_chs = malloc(sizeof(list_t));
-	if (*sec_chs == NULL) {
-		changeset_free(sec_ch);
-		return KNOT_ENOMEM;
-	}
-	init_list(*sec_chs);
-	add_head(*sec_chs, &sec_ch->n);
+	add_head(sec_chs, &sec_ch->n);
 
 	/*
 	 * Check if the UPDATE changed DNSKEYs or NSEC3PARAM.
@@ -124,25 +117,22 @@
 		                                 &refresh_at);
 	}
 	if (ret != KNOT_EOK) {
-		changesets_free(*sec_chs);
-		free(*sec_chs);
+		changesets_free(sec_chs);
 		return ret;
 	}
 
 	// Apply DNSSEC changeset
-	ret = apply_changesets_directly(new_contents, *sec_chs);
-	if (ret != KNOT_EOK) {
-		changesets_free(*sec_chs);
-		free(*sec_chs);
+	ret = apply_changesets_directly(new_contents, sec_chs);
+	if (ret != KNOT_EOK) {
+		changesets_free(sec_chs);
 		return ret;
 	}
 
 	// Merge changesets
 	ret = changeset_merge(ddns_ch, sec_ch);
 	if (ret != KNOT_EOK) {
-		update_cleanup(*sec_chs);
-		changesets_free(*sec_chs);
-		free(*sec_chs);
+		update_cleanup(sec_chs);
+		changesets_free(sec_chs);
 		return ret;
 	}
 
@@ -185,7 +175,7 @@
 	}
 }
 
-static int process_queries(zone_t *zone, list_t *queries)
+static int process_normal(zone_t *zone, list_t *queries)
 {
 #warning TODO proper logging
 	assert(queries);
@@ -230,14 +220,11 @@
 	}
 	assert(new_contents);
 
-	list_t *sec_chs = NULL;
+	list_t sec_chs;
+	init_list(&sec_chs);
 	if (zone->conf->dnssec_enable) {
-<<<<<<< HEAD
-		int ret = sign_update(zone, zone->contents, new_contents, &ddns_ch);
-=======
 		ret = sign_update(zone, zone->contents, new_contents, &ddns_ch,
 		                  &sec_chs);
->>>>>>> 4fcc599c
 		if (ret != KNOT_EOK) {
 			update_rollback(&apply, &new_contents);
 			changeset_clear(&ddns_ch);
@@ -258,17 +245,15 @@
 	// Switch zone contents.
 	zone_contents_t *old_contents = zone_switch_contents(zone, new_contents);
 	synchronize_rcu();
-
-	// Clear DNSSEC changes
-	update_cleanup(sec_chs);
-	changesets_free(sec_chs);
-	free(sec_chs);
-
-	// Clear obsolete zone contents
 	update_free_old_zone(&old_contents);
 
+	// Clear DDNS changes
 	update_cleanup(&apply);
 	changeset_clear(&ddns_ch);
+
+	// Clear DNSSEC changes
+	update_cleanup(&sec_chs);
+	changesets_free(&sec_chs);
 
 	// Sync zonefile immediately if configured.
 	if (zone->conf->dbsync_timeout == 0) {
@@ -279,11 +264,7 @@
 }
 
 
-<<<<<<< HEAD
-int update_process_queries(zone_t *zone, list_t *queries)
-=======
-static int execute_query(knot_pkt_t *pkt, struct query_data *qdata)
->>>>>>> 4fcc599c
+static int process_queries(zone_t *zone, list_t *queries)
 {
 	if (zone == NULL || queries == NULL) {
 		return KNOT_EINVAL;
@@ -297,15 +278,9 @@
 	const uint32_t old_serial = zone_contents_serial(zone->contents);
 
 	/* Process authenticated packet. */
-	int ret = process_queries(zone, queries);
-	if (ret != KNOT_EOK) {
-<<<<<<< HEAD
+	int ret = process_normal(zone, queries);
+	if (ret != KNOT_EOK) {
 //		UPDATE_LOG(LOG_ERR, "%s", knot_strerror(ret));
-=======
-		assert(rcode != KNOT_RCODE_NOERROR);
-		UPDATE_LOG(LOG_WARNING, "%s", knot_strerror(ret));
-		knot_wire_set_rcode(pkt->wire, rcode);
->>>>>>> 4fcc599c
 		return ret;
 	}
 
@@ -317,35 +292,29 @@
 	}
 
 	gettimeofday(&t_end, NULL);
-<<<<<<< HEAD
 //	UPDATE_LOG(LOG_INFO, "Serial %u -> %u", old_serial, new_serial);
 	printf("Update finished in %.02fs.\n",
 	           time_diff(&t_start, &t_end) / 1000.0);
 	
-=======
-	UPDATE_LOG(LOG_INFO, "Serial %u -> %u", old_serial, new_serial);
-	UPDATE_LOG(LOG_INFO, "Finished in %.02fs.",
-	           time_diff(&t_start, &t_end) / 1000.0);
-
->>>>>>> 4fcc599c
 	zone_events_schedule(zone, ZONE_EVENT_NOTIFY, ZONE_EVENT_NOW);
 
 	return KNOT_EOK;
 }
 
-static int forward_query(knot_pkt_t *pkt, struct query_data *qdata)
+static int forward_query(zone_t *zone, struct request_data *update)
 {
 	/* Create requestor instance. */
 	struct requestor re;
-	requestor_init(&re, NS_PROC_CAPTURE, qdata->mm);
+	requestor_init(&re, NS_PROC_CAPTURE, NULL);
 
 	/* Fetch primary master. */
-	const conf_iface_t *master = zone_master(qdata->zone);
+	const conf_iface_t *master = zone_master(zone);
 
 	/* Copy request and assign new ID. */
-	knot_pkt_t *query = knot_pkt_new(NULL, pkt->max_size, qdata->mm);
-	int ret = knot_pkt_copy(query, qdata->query);
-	if (ret != KNOT_EOK) {
+	knot_pkt_t *query = knot_pkt_new(NULL, update->query->max_size, NULL);
+	int ret = knot_pkt_copy(query, update->query);
+	if (ret != KNOT_EOK) {
+		knot_wire_set_rcode(update->resp->wire, KNOT_RCODE_SERVFAIL);
 		return ret;
 	}
 	knot_wire_set_id(query->wire, knot_random_uint16_t());
@@ -355,12 +324,13 @@
 	struct request *req = requestor_make(&re, master, query);
 	if (req == NULL) {
 		knot_pkt_free(&query);
+		knot_wire_set_rcode(update->resp->wire, KNOT_RCODE_SERVFAIL);
 		return KNOT_ENOMEM;
 	}
 
 	/* Enqueue and execute request. */
 	struct process_capture_param param;
-	param.sink = pkt;
+	param.sink = update->resp;
 	ret = requestor_enqueue(&re, req, &param);
 	if (ret == KNOT_EOK) {
 		struct timeval tv = { conf()->max_conn_reply, 0 };
@@ -370,59 +340,93 @@
 	requestor_clear(&re);
 
 	/* Restore message ID and TSIG. */
-	knot_wire_set_id(pkt->wire, knot_wire_get_id(qdata->query->wire));
-	knot_tsig_append(pkt->wire, &pkt->size, pkt->max_size, pkt->tsig_rr);
+	knot_wire_set_id(update->resp->wire, knot_wire_get_id(update->query->wire));
+	knot_tsig_append(update->resp->wire, &update->resp->size,
+	                 update->resp->max_size, update->resp->tsig_rr);
 
 	/* Set RCODE if forwarding failed. */
 	if (ret != KNOT_EOK) {
-		knot_wire_set_rcode(pkt->wire, KNOT_RCODE_SERVFAIL);
-		UPDATE_LOG(LOG_INFO, "Failed to forward UPDATE to master: %s",
-		           knot_strerror(ret));
+		knot_wire_set_rcode(update->resp->wire, KNOT_RCODE_SERVFAIL);
+//		UPDATE_LOG(LOG_INFO, "Failed to forward UPDATE to master: %s",
+//		           knot_strerror(ret));
+		printf("Failed to forward\n");
 	} else {
-		UPDATE_LOG(LOG_INFO, "Forwarded UPDATE to master.");
+//		UPDATE_LOG(LOG_INFO, "Forwarded UPDATE to master.");
+		printf("Forwarded\n");
 	}
 
 	return ret;
 }
 
+static void forward_queries(zone_t *zone, list_t *queries)
+{
+	struct request_data *query;
+	WALK_LIST(query, *queries) {
+		forward_query(zone, query);
+	}
+}
+
 #undef UPDATE_LOG
 
-int update_execute(zone_t *zone, struct request_data *update)
-{
-	knot_pkt_t *resp = knot_pkt_new(NULL, KNOT_WIRE_MAX_PKTSIZE, NULL);
-	if (resp == NULL) {
-		return KNOT_ENOMEM;
-	}
-
-	/* Initialize query response. */
-	assert(update->query);
-	knot_pkt_init_response(resp, update->query);
-
-	/* Create minimal query data context. */
-	struct process_query_param param = { 0 };
-	param.remote = &update->remote;
-	struct query_data qdata = { 0 };
-	qdata.param = &param;
-	qdata.query = update->query;
-	qdata.zone  = zone;
-
-	/* Process the update query. */
-	int ret = KNOT_EOK;
-	if (zone_master(zone) != NULL) {
-		ret = forward_query(resp, &qdata);
+static int init_update_respones(list_t *updates)
+{
+	struct request_data *r = NULL;
+	WALK_LIST(r, *updates) {
+		r->resp = knot_pkt_new(NULL, KNOT_WIRE_MAX_PKTSIZE, NULL);
+		if (r->resp == NULL) {
+			return KNOT_ENOMEM;
+		}
+
+		assert(r->query);
+		knot_pkt_init_response(r->resp, r->query);
+	}
+
+	return KNOT_EOK;
+}
+
+static void send_update_responses(list_t *updates)
+{
+	struct request_data *r, *nxt;
+	WALK_LIST_DELSAFE(r, nxt, *updates) {
+		if (net_is_connected(r->fd)) {
+			tcp_send_msg(r->fd, r->resp->wire, r->resp->size);
+		} else {
+			udp_send_msg(r->fd, r->resp->wire, r->resp->size,
+			             (struct sockaddr *)&r->remote);
+		}
+		close(r->fd);
+		knot_pkt_free(&r->query);
+		knot_pkt_free(&r->resp);
+		free(r);
+	}
+}
+
+int updates_execute(zone_t *zone)
+{
+	/* Get list of pending updates. */
+	list_t updates;
+	zone_update_dequeue(zone, &updates);
+	if (EMPTY_LIST(updates)) {
+		return KNOT_EOK;
+	}
+
+	/* Init updates respones. */
+	int ret = init_update_respones(&updates);
+	if (ret != KNOT_EOK) {
+#warning UPDATES lost, no responses!
+		return ret;
+	}
+
+	/* Process update list - forward if zone has master, or execute. */
+	if (zone_master(zone)) {
+		forward_queries(zone, &updates);
 	} else {
-		ret = execute_query(resp, &qdata);
-	}
-
-	/* Send response. */
-	if (net_is_connected(update->fd)) {
-		tcp_send_msg(update->fd, resp->wire, resp->size);
-	} else {
-		udp_send_msg(update->fd, resp->wire, resp->size,
-		             (struct sockaddr *)param.remote);
-	}
-
-	knot_pkt_free(&resp);
-
-	return ret;
-}+		ret = process_queries(zone, &updates);
+	}
+	UNUSED(ret); /* Don't care about the Knot code, RCODEs are set. */
+
+	/* Send responses. */
+	send_update_responses(&updates);
+
+	return KNOT_EOK;
+}
