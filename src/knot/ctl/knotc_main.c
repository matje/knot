--- conflicted
+++ resolved
@@ -655,14 +655,6 @@
 		}
 	}
 	if (r_port > -1) ctl_if->port = r_port;
-<<<<<<< HEAD
-	if (r_key.name != NULL) {
-		knot_tsig_key_free(ctl_if->key);
-		ctl_if->key = &r_key;
-	}
-	
-=======
->>>>>>> 0bb1cbcf
 
 	/* Verbose mode. */
 	if (has_flag(flags, F_VERBOSE)) {
