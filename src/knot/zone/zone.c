--- conflicted
+++ resolved
@@ -1,4 +1,4 @@
-/*  Copyright (C) 2014 CZ.NIC, z.s.p.o. <knot-dns@labs.nic.cz>
+/* Copyright (C) 2014 CZ.NIC, z.s.p.o. <knot-dns@labs.nic.cz>
 
     This program is free software: you can redistribute it and/or modify
     it under the terms of the GNU General Public License as published by
@@ -105,15 +105,9 @@
 	*zone_ptr = NULL;
 }
 
-<<<<<<< HEAD
 int zone_change_commit(zone_contents_t *contents, list_t *chgs)
 {
 	assert(contents && chgs);
-=======
-int zone_change_commit(zone_contents_t *contents, changesets_t *chset)
-{
-	assert(contents);
->>>>>>> a89efd15
 
 	if (EMPTY_LIST(*chgs)) {
 		return KNOT_EOK;
