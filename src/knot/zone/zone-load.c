/*  Copyright (C) 2011 CZ.NIC, z.s.p.o. <knot-dns@labs.nic.cz>

    This program is free software: you can redistribute it and/or modify
    it under the terms of the GNU General Public License as published by
    the Free Software Foundation, either version 3 of the License, or
    (at your option) any later version.

    This program is distributed in the hope that it will be useful,
    but WITHOUT ANY WARRANTY; without even the implied warranty of
    MERCHANTABILITY or FITNESS FOR A PARTICULAR PURPOSE.  See the
    GNU General Public License for more details.

    You should have received a copy of the GNU General Public License
    along with this program.  If not, see <http://www.gnu.org/licenses/>.
 */

#include <config.h>
#include <assert.h>
#include <stdio.h>
#include <stdlib.h>
#include <string.h>
#include <errno.h>
#include <sys/types.h>
#include <sys/stat.h>
#include <fcntl.h>
#include <time.h>
#include <unistd.h>
#include <inttypes.h>

#include "common/crc.h"
#include "libknot/common.h"
#include "knot/zone/semantic-check.h"
#include "knot/zone/zone-contents.h"
#include "knot/dnssec/zone-nsec.h"
#include "knot/other/debug.h"
#include "knot/zone/zone-load.h"
#include "zscanner/file_loader.h"
#include "libknot/rdata.h"

/* ZONE LOADING FROM FILE USING RAGEL PARSER */

void process_error(const scanner_t *s)
{
	if (s->stop == true) {
		log_zone_error("Fatal error in zone file %s:%"PRIu64": %s "
		               "Stopping zone loading.\n",
		               s->file_name, s->line_counter,
		               zscanner_strerror(s->error_code));
	} else {
		log_zone_error("Error in zone file %s:%"PRIu64": %s\n",
		               s->file_name, s->line_counter,
		               zscanner_strerror(s->error_code));
	}
}

static int add_rdata_to_rr(knot_rrset_t *rrset, const scanner_t *scanner)
{
	if (rrset == NULL) {
		dbg_zload("zp: add_rdata_to_rr: No RRSet.\n");
		return KNOT_EINVAL;
	}

	dbg_zload_detail("zp: add_rdata_to_rr: Adding type %d, RRSet has %d RRs.\n",
	              rrset->type, rrset->rdata_count);

	uint8_t *rdata = knot_rrset_create_rdata(rrset, scanner->r_data_length,
	                                         NULL);
	if (rdata == NULL) {
		dbg_zload("zp: create_rdata: Could not create RR.\n");
		return KNOT_ENOMEM;
	}

	memcpy(rdata, scanner->r_data, scanner->r_data_length);

	return KNOT_EOK;
}

static bool handle_err(zone_loader_t *zl,
                       const knot_rrset_t *rr,
                       int ret)
{
	char *zname = zl->z ? knot_dname_to_str(zl->z->apex->owner) : NULL;
	char *rrname = rr ? knot_dname_to_str(rr->owner) : NULL;
	if (ret == KNOT_EOUTOFZONE) {
		log_zone_warning("Zone %s: Ignoring out-of-zone data for %s\n",
		                 zname ? zname : "unknown", rrname ? rrname : "unknown");
		free(zname);
		free(rrname);
		return true;
	} else {
		log_zone_error("Zone %s: Cannot process record %s, stopping.\n",
		               zname ? zname : "unknown", rrname ? rrname : "unknown");
		free(zname);
		free(rrname);
		return false;
	}
}

<<<<<<< HEAD
int zone_loader_step(zone_loader_t *zl, knot_rrset_t *rr)
{
	assert(zl && rr);

	if (rr->type == KNOT_RRTYPE_SOA &&
	    knot_node_rrset(zl->z->apex, KNOT_RRTYPE_SOA)) {
		// Ignore extra SOA
		knot_rrset_deep_free(&rr, true, NULL);
		return KNOT_EOK;
=======
	dbg_zload_verb("zp: process_rr: Processing type: %d.\n",
	            parser->current_rrset->type);

	assert(current_rrset->rdata_count);

	/* Node add/get functions. */
	int (*node_add_func)(knot_zone_contents_t *, knot_node_t *, int,
	                     uint8_t);
	knot_node_t *(*node_get_func)(const knot_zone_contents_t *,
	                                const knot_dname_t *);

	/* If we have RRSIG of NSEC3 type first node will have
	 * to be created in NSEC3 part of the zone */
	uint16_t type_covered = 0;
	if (current_rrset->type == KNOT_RRTYPE_RRSIG) {
		type_covered =
			knot_rdata_rrsig_type_covered(current_rrset, 0);
>>>>>>> 1e75046f
	}

	knot_node_t *n;
	if (zl->last_node &&
	    knot_dname_is_equal(zl->last_node->owner, rr->owner)) {
		// Reuse hint from last addition.
		n = zl->last_node;
	} else {
		// Search for node or create a new one
		n = NULL;
	}
	int ret = knot_zone_contents_add_rr(zl->z, rr, &n);
	if (ret < 0) {
		if (!handle_err(zl, rr, ret)) {
			// Fatal error
			return ret;
		}
		// Recoverable error, skip record
		knot_rrset_deep_free(&rr, true, NULL);
		return KNOT_EOK;
	} else if (ret > 0) {
		knot_rrset_deep_free(&rr, true, NULL);
	}
	assert(n);
	zl->last_node = n;

	bool sem_fatal_error = false;
	err_handler_t err_handler;
	err_handler_init(&err_handler);
	ret = sem_check_node_plain(zl->z, n,
	                           &err_handler, true,
	                           &sem_fatal_error);
	if (ret != KNOT_EOK) {
		return ret;
	}

	return sem_fatal_error ? KNOT_EMALF : KNOT_EOK;
}

/*! \brief Creates RR from parser input, passes it to handling function. */
static void loader_process(const scanner_t *scanner)
{
	zone_loader_t *zl = scanner->data;
	if (zl->ret != KNOT_EOK) {
		return;
	}

	knot_dname_t *owner = knot_dname_copy(scanner->r_owner);
	if (owner == NULL) {
		zl->ret = KNOT_ENOMEM;
		return;
	}
	knot_dname_to_lower(owner);

	knot_rrset_t *rr = knot_rrset_new(owner,
	                                  scanner->r_type,
	                                  scanner->r_class,
	                                  scanner->r_ttl, NULL);
	if (rr == NULL) {
		knot_dname_free(&owner);
		zl->ret = KNOT_ENOMEM;
		return;
	}

	int ret = add_rdata_to_rr(rr, scanner);
	if (ret != KNOT_EOK) {
		char *rr_name = knot_dname_to_str(rr->owner);
		log_zone_error("%s:%"PRIu64": Can't add RDATA for '%s'.\n",
		               scanner->file_name, scanner->line_counter, rr_name);
		free(rr_name);
		zl->ret = ret;
		return;
	}

	ret = zone_loader_step(zl, rr);
	if (ret != KNOT_EOK) {
		knot_rrset_deep_free(&rr, 1, NULL);
		zl->ret = ret;
		return;
	}
}

knot_zone_contents_t *create_zone_from_dname(const knot_dname_t *origin,
                                             knot_zone_t *zone)
{
	knot_dname_t *owner = knot_dname_copy(origin);
	if (owner == NULL) {
		return NULL;
	}
	knot_dname_to_lower(owner);
	knot_node_t *apex = knot_node_new(owner, NULL, 0);
	if (apex == NULL) {
		knot_dname_free(&owner);
		return NULL;
	}
	knot_dname_free(&owner);

	knot_zone_contents_t *ret = knot_zone_contents_new(apex, zone);
	if (ret == NULL) {
		knot_node_free(&apex);
	}
<<<<<<< HEAD

	return ret;
}

knot_zone_t *create_zone_from_name(const char *origin)
{
	knot_dname_t *owner = knot_dname_from_str(origin);
	if (owner == NULL) {
		return NULL;
=======
	assert(contents && node);
	/* Do mandatory semantic checks. */
	bool sem_fatal_error = false;
	ret = sem_check_node_plain(parser->current_zone, node,
	                           parser->err_handler, true,
	                           &sem_fatal_error);
	if (ret != KNOT_EOK) {
		log_zone_error("%s:%"PRIu64": Semantic check failed: %s\n",
		               scanner->file_name, scanner->line_counter,
		               knot_strerror(ret));
		parser->ret = ret;
		return;
>>>>>>> 1e75046f
	}
	knot_dname_to_lower(owner);
	knot_node_t *apex = knot_node_new(owner, NULL, 0);
	if (apex == NULL) {
		knot_dname_free(&owner);
		return NULL;
	}
	knot_dname_free(&owner);

	knot_zone_t *ret = knot_zone_new(apex);
	if (ret == NULL) {
		knot_node_free(&apex);
	}

	return ret;
}

<<<<<<< HEAD
int knot_zload_open(zloader_t **dst, const char *source, const char *origin_str,
                    int semantic_checks)
{
	if (!dst || !source || !origin_str) {
		dbg_zload("zload: open: Bad arguments.\n");
=======
int zonefile_open(zloader_t *loader, const conf_zone_t *conf)
{
	if (!loader || !conf) {
>>>>>>> 1e75046f
		return KNOT_EINVAL;
	}

	/* Check zone file. */
	if (access(conf->file, F_OK | R_OK) != 0) {
		return KNOT_EACCES;
	}

	/* Create context. */
<<<<<<< HEAD
	zone_loader_t *zl = xmalloc(sizeof(zone_loader_t));
	memset(zl, 0, sizeof(*zl));

	/* Create trie for DNAME duplicates. */
	zl->lookup_tree = hattrie_create();
	if (zl->lookup_tree == NULL) {
		free(zl);
		return KNOT_ENOMEM;
	}

	knot_zone_t *zone = create_zone_from_name(origin_str);
	if (zone == NULL) {
		free(zl);
		return KNOT_ENOMEM;
	}
	zl->z = zone->contents;
	zl->ret = KNOT_EOK;

	/* Create file loader. */
	file_loader_t *loader = file_loader_create(source, origin_str,
	                                           KNOT_CLASS_IN, 3600,
	                                           loader_process, process_error,
	                                           zl);
	if (loader == NULL) {
		dbg_zload("Could not initialize zone parser.\n");
		hattrie_free(zl->lookup_tree);
		free(zl);
		return KNOT_ERROR;
	}

	/* Allocate new loader. */
	zloader_t *zld = xmalloc(sizeof(zloader_t));

	zld->source = strdup(source);
	zld->origin = strdup(origin_str);
	zld->file_loader = loader;
	zld->context = zl;
	zld->semantic_checks = semantic_checks;
	*dst = zld;
=======
	parser_context_t *context = malloc(sizeof(parser_context_t));
	if (context == NULL) {
		return KNOT_ENOMEM;
	}

	/* As it's a first node, no need for compression yet. */
	memset(context, 0, sizeof(parser_context_t));
	context->origin_from_config = knot_dname_from_str(conf->name);
	if (context->origin_from_config == NULL) {
		goto fail;
	}

	/* Create trie for DNAME duplicits. */
	context->lookup_tree = hattrie_create();
	if (context->lookup_tree == NULL) {
		goto fail;
	}

	/* Create file loader. */
	memset(loader, 0, sizeof(zloader_t));
	loader->file_loader = file_loader_create(conf->file, conf->name,
	                                         KNOT_CLASS_IN, 3600,
	                                         process_rr, process_error,
	                                         context);
	if (loader->file_loader == NULL) {
		goto fail;
	}

	/* Initialize new loader. */
	loader->source = strdup(conf->file);
	loader->origin = strdup(conf->name);
	loader->context = context;
	loader->semantic_checks = conf->enable_checks;
	loader->err_handler = err_handler_new();
	if (loader->err_handler == NULL) {
		/* Not a reason to stop. */
		log_zone_warning("Could not create semantic checks handler. "
		                 "Semantic check skipped for zone %s\n",
		                 conf->name);
	}

	context->err_handler = loader->err_handler;
>>>>>>> 1e75046f

	return KNOT_EOK;

fail:
	knot_dname_free(&context->origin_from_config);
	hattrie_free(context->lookup_tree);
	free(context);
	return KNOT_ENOMEM;
}

knot_zone_contents_t *zonefile_load(zloader_t *loader)
{
	dbg_zload("zload: load: Loading zone, loader: %p.\n", loader);
	if (!loader) {
		dbg_zload("zload: load: NULL loader!\n");
		return NULL;
	}

<<<<<<< HEAD
	zone_loader_t *c = loader->context;
	assert(c);
=======
	/* Initialize empty zone contents. */
	parser_context_t *c = loader->context;
	c->current_zone = knot_zone_contents_new(c->origin_from_config);
	if (c->current_zone == NULL) {
		return NULL;
	}

	knot_node_t *apex = c->last_node = c->current_zone->apex;

	/* Load zone contents. */
>>>>>>> 1e75046f
	int ret = file_loader_process(loader->file_loader);
	if (ret != ZSCANNER_OK) {
		log_zone_error("%s: zone file could not be loaded (%s).\n",
		               loader->source, zscanner_strerror(ret));
	}

	if (c->ret != KNOT_EOK) {
		log_zone_error("%s: zone file could not be loaded (%s).\n",
<<<<<<< HEAD
		               loader->source, knot_strerror(c->ret));
		knot_zone_t *zone_to_free = c->z->zone;
		knot_zone_deep_free(&zone_to_free);
		return NULL;
=======
		               loader->source, zscanner_strerror(c->ret));
		goto fail;
>>>>>>> 1e75046f
	}

	if (loader->file_loader->scanner->error_counter > 0) {
		log_zone_error("%s: zone file could not be loaded due to "
		               "%"PRIu64" errors encountered.\n",
		               loader->source,
		               loader->file_loader->scanner->error_counter);
<<<<<<< HEAD
		knot_zone_t *zone_to_free = c->z->zone;
		knot_zone_deep_free(&zone_to_free);
		return NULL;
	}

	if (knot_zone_contents_apex(c->z) == NULL ||
	    knot_node_rrset(knot_zone_contents_apex(c->z),
	                    KNOT_RRTYPE_SOA) == NULL) {
		log_zone_error("%s: no SOA record in the zone file.\n",
		               loader->source);
		knot_zone_t *zone_to_free = c->z->zone;
		knot_zone_deep_free(&zone_to_free);
		return NULL;
=======
		goto fail;
	}

	if (knot_node_rrset(apex, KNOT_RRTYPE_SOA) == NULL) {
		log_zone_error("%s: no SOA record in the zone file.\n",
		               loader->source);
		goto fail;
>>>>>>> 1e75046f
	}

	knot_node_t *first_nsec3_node = NULL;
	knot_node_t *last_nsec3_node = NULL;
<<<<<<< HEAD
	int kret = knot_zone_contents_adjust_full(c->z, &first_nsec3_node,
	                                          &last_nsec3_node);
	if (kret != KNOT_EOK)  {
		log_zone_error("%s: Failed to finalize zone contents: %s\n",
		               loader->source, knot_strerror(kret));
		knot_zone_t *zone_to_free = c->z->zone;
		knot_zone_deep_free(&zone_to_free);
		return NULL;
=======
	rrset_list_delete(&c->node_rrsigs);
	int kret = knot_zone_contents_adjust_full(c->current_zone,
	                                          &first_nsec3_node, &last_nsec3_node);
	if (kret != KNOT_EOK)  {
		log_zone_error("%s: Failed to finalize zone contents: %s\n",
		               loader->source, knot_strerror(kret));
		goto fail;
>>>>>>> 1e75046f
	}

	if (loader->semantic_checks) {
		int check_level = 1;
<<<<<<< HEAD
		const knot_rrset_t *soa_rr =
			knot_node_rrset(knot_zone_contents_apex(c->z),
		                        KNOT_RRTYPE_SOA);
		assert(soa_rr); // In this point, SOA has to exist
		const knot_rrset_t *nsec3param_rr =
			knot_node_rrset(knot_zone_contents_apex(c->z),
		                        KNOT_RRTYPE_NSEC3PARAM);
		if (knot_zone_contents_is_signed(loader->context->z) && nsec3param_rr == NULL) {
=======
		const knot_rrset_t *soa_rr = knot_node_rrset(apex, KNOT_RRTYPE_SOA);
		assert(soa_rr); // In this point, SOA has to exist
		const knot_rrset_t *nsec3param_rr = knot_node_rrset(apex, KNOT_RRTYPE_NSEC3PARAM);
		if (soa_rr->rrsigs && nsec3param_rr == NULL) {
>>>>>>> 1e75046f
			/* Set check level to DNSSEC. */
			check_level = 2;
		} else if (knot_zone_contents_is_signed(loader->context->z) && nsec3param_rr) {
			check_level = 3;
		}
		err_handler_t err_handler;
		err_handler_init(&err_handler);
		zone_do_sem_checks(c->z, check_level,
		                   &err_handler, first_nsec3_node,
		                   last_nsec3_node);
		char *zname = knot_dname_to_str(knot_rrset_owner(soa_rr));
		log_zone_info("Semantic checks completed for zone=%s\n", zname);
		free(zname);
	}

<<<<<<< HEAD
	return c->z->zone;
=======
	return c->current_zone;

fail:
	rrset_list_delete(&c->node_rrsigs);
	knot_zone_contents_deep_free(&c->current_zone);
	return NULL;
>>>>>>> 1e75046f
}

void zonefile_close(zloader_t *loader)
{
	if (!loader) {
		return;
	}

	hattrie_free(loader->context->lookup_tree);

	file_loader_free(loader->file_loader);

	free(loader->source);
	free(loader->origin);
	free(loader->context);
<<<<<<< HEAD
	free(loader);
=======
	free(loader->err_handler);
>>>>>>> 1e75046f
}<|MERGE_RESOLUTION|>--- conflicted
+++ resolved
@@ -96,7 +96,6 @@
 	}
 }
 
-<<<<<<< HEAD
 int zone_loader_step(zone_loader_t *zl, knot_rrset_t *rr)
 {
 	assert(zl && rr);
@@ -106,25 +105,6 @@
 		// Ignore extra SOA
 		knot_rrset_deep_free(&rr, true, NULL);
 		return KNOT_EOK;
-=======
-	dbg_zload_verb("zp: process_rr: Processing type: %d.\n",
-	            parser->current_rrset->type);
-
-	assert(current_rrset->rdata_count);
-
-	/* Node add/get functions. */
-	int (*node_add_func)(knot_zone_contents_t *, knot_node_t *, int,
-	                     uint8_t);
-	knot_node_t *(*node_get_func)(const knot_zone_contents_t *,
-	                                const knot_dname_t *);
-
-	/* If we have RRSIG of NSEC3 type first node will have
-	 * to be created in NSEC3 part of the zone */
-	uint16_t type_covered = 0;
-	if (current_rrset->type == KNOT_RRTYPE_RRSIG) {
-		type_covered =
-			knot_rdata_rrsig_type_covered(current_rrset, 0);
->>>>>>> 1e75046f
 	}
 
 	knot_node_t *n;
@@ -226,7 +206,6 @@
 	if (ret == NULL) {
 		knot_node_free(&apex);
 	}
-<<<<<<< HEAD
 
 	return ret;
 }
@@ -236,20 +215,6 @@
 	knot_dname_t *owner = knot_dname_from_str(origin);
 	if (owner == NULL) {
 		return NULL;
-=======
-	assert(contents && node);
-	/* Do mandatory semantic checks. */
-	bool sem_fatal_error = false;
-	ret = sem_check_node_plain(parser->current_zone, node,
-	                           parser->err_handler, true,
-	                           &sem_fatal_error);
-	if (ret != KNOT_EOK) {
-		log_zone_error("%s:%"PRIu64": Semantic check failed: %s\n",
-		               scanner->file_name, scanner->line_counter,
-		               knot_strerror(ret));
-		parser->ret = ret;
-		return;
->>>>>>> 1e75046f
 	}
 	knot_dname_to_lower(owner);
 	knot_node_t *apex = knot_node_new(owner, NULL, 0);
@@ -267,83 +232,26 @@
 	return ret;
 }
 
-<<<<<<< HEAD
-int knot_zload_open(zloader_t **dst, const char *source, const char *origin_str,
-                    int semantic_checks)
-{
-	if (!dst || !source || !origin_str) {
-		dbg_zload("zload: open: Bad arguments.\n");
-=======
+
 int zonefile_open(zloader_t *loader, const conf_zone_t *conf)
 {
 	if (!loader || !conf) {
->>>>>>> 1e75046f
 		return KNOT_EINVAL;
 	}
 
 	/* Check zone file. */
 	if (access(conf->file, F_OK | R_OK) != 0) {
 		return KNOT_EACCES;
-	}
 
 	/* Create context. */
-<<<<<<< HEAD
 	zone_loader_t *zl = xmalloc(sizeof(zone_loader_t));
 	memset(zl, 0, sizeof(*zl));
-
-	/* Create trie for DNAME duplicates. */
-	zl->lookup_tree = hattrie_create();
-	if (zl->lookup_tree == NULL) {
-		free(zl);
-		return KNOT_ENOMEM;
-	}
-
-	knot_zone_t *zone = create_zone_from_name(origin_str);
-	if (zone == NULL) {
-		free(zl);
-		return KNOT_ENOMEM;
-	}
-	zl->z = zone->contents;
-	zl->ret = KNOT_EOK;
-
-	/* Create file loader. */
-	file_loader_t *loader = file_loader_create(source, origin_str,
-	                                           KNOT_CLASS_IN, 3600,
-	                                           loader_process, process_error,
-	                                           zl);
-	if (loader == NULL) {
-		dbg_zload("Could not initialize zone parser.\n");
-		hattrie_free(zl->lookup_tree);
-		free(zl);
-		return KNOT_ERROR;
-	}
-
-	/* Allocate new loader. */
-	zloader_t *zld = xmalloc(sizeof(zloader_t));
-
-	zld->source = strdup(source);
-	zld->origin = strdup(origin_str);
-	zld->file_loader = loader;
-	zld->context = zl;
-	zld->semantic_checks = semantic_checks;
-	*dst = zld;
-=======
-	parser_context_t *context = malloc(sizeof(parser_context_t));
-	if (context == NULL) {
-		return KNOT_ENOMEM;
-	}
-
-	/* As it's a first node, no need for compression yet. */
-	memset(context, 0, sizeof(parser_context_t));
-	context->origin_from_config = knot_dname_from_str(conf->name);
-	if (context->origin_from_config == NULL) {
-		goto fail;
-	}
 
 	/* Create trie for DNAME duplicits. */
 	context->lookup_tree = hattrie_create();
 	if (context->lookup_tree == NULL) {
-		goto fail;
+		free(context);
+		return KNOT_ENOMEM;
 	}
 
 	/* Create file loader. */
@@ -356,21 +264,15 @@
 		goto fail;
 	}
 
-	/* Initialize new loader. */
-	loader->source = strdup(conf->file);
-	loader->origin = strdup(conf->name);
-	loader->context = context;
-	loader->semantic_checks = conf->enable_checks;
-	loader->err_handler = err_handler_new();
-	if (loader->err_handler == NULL) {
-		/* Not a reason to stop. */
-		log_zone_warning("Could not create semantic checks handler. "
-		                 "Semantic check skipped for zone %s\n",
-		                 conf->name);
-	}
-
-	context->err_handler = loader->err_handler;
->>>>>>> 1e75046f
+	/* Allocate new loader. */
+	zloader_t *zld = xmalloc(sizeof(zloader_t));
+
+	zld->source = strdup(source);
+	zld->origin = strdup(origin_str);
+	zld->file_loader = loader;
+	zld->context = zl;
+	zld->semantic_checks = semantic_checks;
+	*dst = zld;
 
 	return KNOT_EOK;
 
@@ -389,21 +291,8 @@
 		return NULL;
 	}
 
-<<<<<<< HEAD
 	zone_loader_t *c = loader->context;
 	assert(c);
-=======
-	/* Initialize empty zone contents. */
-	parser_context_t *c = loader->context;
-	c->current_zone = knot_zone_contents_new(c->origin_from_config);
-	if (c->current_zone == NULL) {
-		return NULL;
-	}
-
-	knot_node_t *apex = c->last_node = c->current_zone->apex;
-
-	/* Load zone contents. */
->>>>>>> 1e75046f
 	int ret = file_loader_process(loader->file_loader);
 	if (ret != ZSCANNER_OK) {
 		log_zone_error("%s: zone file could not be loaded (%s).\n",
@@ -412,15 +301,8 @@
 
 	if (c->ret != KNOT_EOK) {
 		log_zone_error("%s: zone file could not be loaded (%s).\n",
-<<<<<<< HEAD
-		               loader->source, knot_strerror(c->ret));
-		knot_zone_t *zone_to_free = c->z->zone;
-		knot_zone_deep_free(&zone_to_free);
-		return NULL;
-=======
 		               loader->source, zscanner_strerror(c->ret));
 		goto fail;
->>>>>>> 1e75046f
 	}
 
 	if (loader->file_loader->scanner->error_counter > 0) {
@@ -428,21 +310,6 @@
 		               "%"PRIu64" errors encountered.\n",
 		               loader->source,
 		               loader->file_loader->scanner->error_counter);
-<<<<<<< HEAD
-		knot_zone_t *zone_to_free = c->z->zone;
-		knot_zone_deep_free(&zone_to_free);
-		return NULL;
-	}
-
-	if (knot_zone_contents_apex(c->z) == NULL ||
-	    knot_node_rrset(knot_zone_contents_apex(c->z),
-	                    KNOT_RRTYPE_SOA) == NULL) {
-		log_zone_error("%s: no SOA record in the zone file.\n",
-		               loader->source);
-		knot_zone_t *zone_to_free = c->z->zone;
-		knot_zone_deep_free(&zone_to_free);
-		return NULL;
-=======
 		goto fail;
 	}
 
@@ -450,34 +317,21 @@
 		log_zone_error("%s: no SOA record in the zone file.\n",
 		               loader->source);
 		goto fail;
->>>>>>> 1e75046f
 	}
 
 	knot_node_t *first_nsec3_node = NULL;
 	knot_node_t *last_nsec3_node = NULL;
-<<<<<<< HEAD
-	int kret = knot_zone_contents_adjust_full(c->z, &first_nsec3_node,
-	                                          &last_nsec3_node);
-	if (kret != KNOT_EOK)  {
-		log_zone_error("%s: Failed to finalize zone contents: %s\n",
-		               loader->source, knot_strerror(kret));
-		knot_zone_t *zone_to_free = c->z->zone;
-		knot_zone_deep_free(&zone_to_free);
-		return NULL;
-=======
-	rrset_list_delete(&c->node_rrsigs);
+
 	int kret = knot_zone_contents_adjust_full(c->current_zone,
 	                                          &first_nsec3_node, &last_nsec3_node);
 	if (kret != KNOT_EOK)  {
 		log_zone_error("%s: Failed to finalize zone contents: %s\n",
 		               loader->source, knot_strerror(kret));
 		goto fail;
->>>>>>> 1e75046f
 	}
 
 	if (loader->semantic_checks) {
 		int check_level = 1;
-<<<<<<< HEAD
 		const knot_rrset_t *soa_rr =
 			knot_node_rrset(knot_zone_contents_apex(c->z),
 		                        KNOT_RRTYPE_SOA);
@@ -486,12 +340,6 @@
 			knot_node_rrset(knot_zone_contents_apex(c->z),
 		                        KNOT_RRTYPE_NSEC3PARAM);
 		if (knot_zone_contents_is_signed(loader->context->z) && nsec3param_rr == NULL) {
-=======
-		const knot_rrset_t *soa_rr = knot_node_rrset(apex, KNOT_RRTYPE_SOA);
-		assert(soa_rr); // In this point, SOA has to exist
-		const knot_rrset_t *nsec3param_rr = knot_node_rrset(apex, KNOT_RRTYPE_NSEC3PARAM);
-		if (soa_rr->rrsigs && nsec3param_rr == NULL) {
->>>>>>> 1e75046f
 			/* Set check level to DNSSEC. */
 			check_level = 2;
 		} else if (knot_zone_contents_is_signed(loader->context->z) && nsec3param_rr) {
@@ -507,16 +355,12 @@
 		free(zname);
 	}
 
-<<<<<<< HEAD
 	return c->z->zone;
-=======
-	return c->current_zone;
 
 fail:
 	rrset_list_delete(&c->node_rrsigs);
 	knot_zone_contents_deep_free(&c->current_zone);
 	return NULL;
->>>>>>> 1e75046f
 }
 
 void zonefile_close(zloader_t *loader)
@@ -532,9 +376,5 @@
 	free(loader->source);
 	free(loader->origin);
 	free(loader->context);
-<<<<<<< HEAD
 	free(loader);
-=======
-	free(loader->err_handler);
->>>>>>> 1e75046f
 }