--- conflicted
+++ resolved
@@ -16,14 +16,9 @@
 
 #include <assert.h>
 
-<<<<<<< HEAD
-#include "common/base32hex.h"
 #include "dnssec/nsec.h"
-#include "common/macros.h"
-=======
 #include "libknot/internal/base32hex.h"
 #include "libknot/internal/macros.h"
->>>>>>> 02bd45f4
 #include "knot/dnssec/nsec3-chain.h"
 #include "libknot/dname.h"
 #include "libknot/packet/wire.h"
@@ -240,11 +235,7 @@
 		memcpy(rdata, next_hashed, hash_length);
 	}
 	rdata += hash_length;
-<<<<<<< HEAD
 	dnssec_nsec_bitmap_write(rr_types, rdata);        // RR types bit map
-=======
-	knot_bitmap_write(rr_types, rdata);               // RR types bit map
->>>>>>> 02bd45f4
 }
 
 /*!
