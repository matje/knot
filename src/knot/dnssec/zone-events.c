/*  Copyright (C) 2013 CZ.NIC, z.s.p.o. <knot-dns@labs.nic.cz>

    This program is free software: you can redistribute it and/or modify
    it under the terms of the GNU General Public License as published by
    the Free Software Foundation, either version 3 of the License, or
    (at your option) any later version.

    This program is distributed in the hope that it will be useful,
    but WITHOUT ANY WARRANTY; without even the implied warranty of
    MERCHANTABILITY or FITNESS FOR A PARTICULAR PURPOSE.  See the
    GNU General Public License for more details.

    You should have received a copy of the GNU General Public License
    along with this program.  If not, see <http://www.gnu.org/licenses/>.
 */

#include <assert.h>
#include <time.h>
#include "knot/conf/conf.h"
#include "knot/server/zones.h"
#include "libknot/dnssec/policy.h"
#include "knot/dnssec/zone-events.h"
#include "knot/dnssec/zone-keys.h"
#include "knot/dnssec/zone-nsec.h"
#include "knot/dnssec/zone-sign.h"
#include "common/debug.h"
#include "knot/zone/zone.h"

static int init_dnssec_structs(const zone_contents_t *zone,
                               const conf_zone_t *config,
                               knot_zone_keys_t *zone_keys,
                               knot_dnssec_policy_t *policy,
                               knot_update_serial_t soa_up, bool force)
{
	assert(zone);
	assert(zone_keys);
	assert(policy);
	assert(config);

	// Read zone keys from disk
	bool nsec3_enabled = knot_is_nsec3_enabled(zone);
	int result = knot_load_zone_keys(config->dnssec_keydir,
	                                 zone->apex->owner,
	                                 nsec3_enabled, zone_keys);
	if (result != KNOT_EOK) {
		char *zname = knot_dname_to_str(zone->apex->owner);
		log_zone_error("DNSSEC: Zone %s - %s\n", zname,
		               knot_strerror(result));
		free(zname);
		knot_free_zone_keys(zone_keys);
		return result;
	}

	// Init sign policy
	knot_dnssec_init_default_policy(policy);
	policy->soa_up = soa_up;
	policy->forced_sign = force;

	// Override signature lifetime, if set in config
	if (config->sig_lifetime > 0) {
		knot_dnssec_policy_set_sign_lifetime(policy, config->sig_lifetime);
	}

	return KNOT_EOK;
}

static int zone_sign(zone_contents_t *zone, const conf_zone_t *zone_config,
                     knot_changeset_t *out_ch, bool force,
                     knot_update_serial_t soa_up, uint32_t *refresh_at)
{
	assert(zone);
	assert(out_ch);

	char *msgpref = sprintf_alloc("DNSSEC: Zone %s -", zone_config->name);
	if (msgpref == NULL) {
		return KNOT_ENOMEM;
	}

	log_zone_info("DNSSEC: Zone %s - Signing started...\n", zone_config->name);
	uint32_t new_serial = zone_contents_next_serial(zone, zone_config->serial_policy);

	dbg_dnssec_verb("Changeset empty before generating NSEC chain: %d\n",
	                knot_changeset_is_empty(out_ch));

	// Init needed structs
	knot_zone_keys_t zone_keys = { '\0' };
	knot_dnssec_policy_t policy = { '\0' };
	int result = init_dnssec_structs(zone, zone_config, &zone_keys, &policy,
	                                 soa_up, force);
	if (result != KNOT_EOK) {
		free(msgpref);
		return result;
	}

	// generate NSEC records
	result = knot_zone_create_nsec_chain(zone, out_ch,
	                                     &zone_keys, &policy);
	if (result != KNOT_EOK) {
		log_zone_error("%s Could not create NSEC(3) chain (%s).\n",
		               msgpref, knot_strerror(result));
		free(msgpref);
		knot_free_zone_keys(&zone_keys);
		return result;
	}
	dbg_dnssec_verb("Changeset empty after generating NSEC chain: %d\n",
	                knot_changeset_is_empty(out_ch));

	// add missing signatures
	result = knot_zone_sign(zone, &zone_keys, &policy, out_ch,
	                        refresh_at);
	if (result != KNOT_EOK) {
		log_zone_error("%s Error while signing (%s).\n",
		               msgpref, knot_strerror(result));
		free(msgpref);
		knot_free_zone_keys(&zone_keys);
		return result;
	}
	dbg_dnssec_verb("Changeset emtpy after signing: %d\n",
	                knot_changeset_is_empty(out_ch));

	// Check if only SOA changed
	if (knot_changeset_is_empty(out_ch) &&
	    !knot_zone_sign_soa_expired(zone, &zone_keys, &policy)) {
		log_zone_info("%s No signing performed, zone is valid.\n",
		              msgpref);
		free(msgpref);
		knot_free_zone_keys(&zone_keys);
		assert(knot_changeset_is_empty(out_ch));
		return KNOT_EOK;
	}

	// update SOA if there were any changes
	knot_rrset_t soa = knot_node_rrset(zone->apex, KNOT_RRTYPE_SOA);
	knot_rrset_t rrsigs = knot_node_rrset(zone->apex, KNOT_RRTYPE_RRSIG);
	assert(!knot_rrset_empty(&soa));
	result = knot_zone_sign_update_soa(&soa, &rrsigs, &zone_keys, &policy,
	                                   new_serial, out_ch);
	if (result != KNOT_EOK) {
		log_zone_error("%s Cannot update SOA record (%s). Not signing"
		               "the zone!\n", msgpref, knot_strerror(result));
		free(msgpref);
		knot_free_zone_keys(&zone_keys);
		return result;
	}

	knot_free_zone_keys(&zone_keys);
	dbg_dnssec_detail("Zone signed: changes=%zu\n",
	                  knot_changeset_size(out_ch));

	log_zone_info("%s Successfully signed.\n", msgpref);
	free(msgpref);

	return KNOT_EOK;
}

int knot_dnssec_zone_sign(zone_contents_t *zone, const conf_zone_t *zone_config,
                          knot_changeset_t *out_ch,
                          knot_update_serial_t soa_up, uint32_t *refresh_at)
{
	if (zone == NULL || zone_config == NULL || out_ch == NULL) {
		return KNOT_EINVAL;
	}

	return zone_sign(zone, zone_config, out_ch, false, soa_up, refresh_at);
}

int knot_dnssec_zone_sign_force(zone_contents_t *zone, const conf_zone_t *zone_config,
                                knot_changeset_t *out_ch, uint32_t *refresh_at)
{
	if (zone == NULL || zone_config == NULL || out_ch == NULL) {
		return KNOT_EINVAL;
	}

	return zone_sign(zone, zone_config, out_ch, true, KNOT_SOA_SERIAL_UPDATE, refresh_at);
}

int knot_dnssec_sign_changeset(const zone_contents_t *zone,
                               conf_zone_t *zone_config,
                               const knot_changeset_t *in_ch,
                               knot_changeset_t *out_ch,
                               uint32_t *refresh_at,
<<<<<<< HEAD
                               hattrie_t **sorted_changes)
=======
                               uint32_t new_serial)
>>>>>>> 9822a1ad
{
	if (!refresh_at) {
		return KNOT_EINVAL;
	}

	if (zone == NULL || in_ch == NULL || out_ch == NULL) {
		return KNOT_EINVAL;
	}

	// Keep the original serial
	knot_update_serial_t soa_up = KNOT_SOA_SERIAL_KEEP;
	uint32_t new_serial = zone_contents_serial(zone);

	// Init needed structures
	knot_zone_keys_t zone_keys = { '\0' };
	knot_dnssec_policy_t policy = { '\0' };
	int ret = init_dnssec_structs(zone, zone_config, &zone_keys, &policy,
	                              soa_up, false);
	if (ret != KNOT_EOK) {
		return ret;
	}

	char *zname = knot_dname_to_str(zone->apex->owner);
	char *msgpref = sprintf_alloc("DNSSEC: Zone %s -", zname);
	free(zname);
	if (msgpref == NULL) {
		return KNOT_ENOMEM;
	}

	// Sign added and removed RRSets in changeset
	ret = knot_zone_sign_changeset(zone, in_ch, out_ch,
	                               &zone_keys, &policy);
	if (ret != KNOT_EOK) {
		log_zone_error("%s Failed to sign changeset (%s)\n", msgpref,
		               knot_strerror(ret));
		knot_free_zone_keys(&zone_keys);
		free(msgpref);
		return ret;
	}

	// Create NSEC(3) chain
	ret = knot_zone_create_nsec_chain(zone, out_ch, &zone_keys, &policy);
	if (ret != KNOT_EOK) {
		log_zone_error("%s Failed to create NSEC(3) chain (%s)\n",
		               msgpref, knot_strerror(ret));
		knot_free_zone_keys(&zone_keys);
		free(msgpref);
		return ret;
	}

	// Sign added NSEC(3)
	ret = knot_zone_sign_nsecs_in_changeset(&zone_keys, &policy,
	                                        out_ch);
	if (ret != KNOT_EOK) {
		log_zone_error("%s Failed to sign changeset (%s)\n",
		               msgpref, knot_strerror(ret));
		knot_free_zone_keys(&zone_keys);
		free(msgpref);
		return ret;
	}

	// Update SOA RRSIGs
	knot_rrset_t soa = knot_node_rrset(zone->apex, KNOT_RRTYPE_SOA);
	knot_rrset_t rrsigs = knot_node_rrset(zone->apex, KNOT_RRTYPE_RRSIG);
	ret = knot_zone_sign_update_soa(&soa, &rrsigs, &zone_keys, &policy,
	                                new_serial, out_ch);
	if (ret != KNOT_EOK) {
		log_zone_error("%s Failed to sign SOA RR (%s)\n", msgpref,
		               knot_strerror(ret));
		knot_free_zone_keys(&zone_keys);
		free(msgpref);
		return ret;
	}

	knot_free_zone_keys(&zone_keys);
	free(msgpref);

	*refresh_at = policy.refresh_before; // only new signatures are made

	return KNOT_EOK;
}<|MERGE_RESOLUTION|>--- conflicted
+++ resolved
@@ -178,12 +178,7 @@
                                conf_zone_t *zone_config,
                                const knot_changeset_t *in_ch,
                                knot_changeset_t *out_ch,
-                               uint32_t *refresh_at,
-<<<<<<< HEAD
-                               hattrie_t **sorted_changes)
-=======
-                               uint32_t new_serial)
->>>>>>> 9822a1ad
+                               uint32_t *refresh_at)
 {
 	if (!refresh_at) {
 		return KNOT_EINVAL;
