--- conflicted
+++ resolved
@@ -77,10 +77,6 @@
 	{FLOADER_EEMPTY, "Empty zone file!"},
 	{FLOADER_EDEFAULTS, "Zone defaults processing error!"},
 	{FLOADER_EMMAP, "Mmap error!"},
-<<<<<<< HEAD
-	{FLOADER_EOVERLAPPING, "Insufficient block overlapping!"},
-=======
->>>>>>> e91d3c7e
 	{FLOADER_EMUNMAP, "Munmap error!"},
 	{FLOADER_ESCANNER, "Zone processing error!"},
 
@@ -106,10 +102,7 @@
 	{ZSCANNER_EBAD_IPV4, "Bad IPv4 address!"},
 	{ZSCANNER_EBAD_IPV6, "Bad IPv6 address!"},
 	{ZSCANNER_EBAD_GATEWAY, "Bad gateway!"},
-<<<<<<< HEAD
-=======
 	{ZSCANNER_EBAD_GATEWAY_KEY, "Bad gateway key!"},
->>>>>>> e91d3c7e
 	{ZSCANNER_EBAD_APL, "Bad adress prefix list!"},
 	{ZSCANNER_EBAD_RDATA, "Bad record data!"},
 	{ZSCANNER_EBAD_HEX_RDATA, "Bad record data in hex format!"},
@@ -138,8 +131,5 @@
 	{ZSCANNER_ECANNOT_TEXT_DATA, "Unable to process text form for this type!"},
 	{ZSCANNER_EBAD_HEX_DATA, "Bad hexadecimal rdata format!"},
 	{ZSCANNER_EBAD_LOC_DATA, "Bad zone location data!"},
-<<<<<<< HEAD
-=======
 	{ZSCANNER_EUNKNOWN_BLOCK, "Unknown rdata block!"},
->>>>>>> e91d3c7e
 };