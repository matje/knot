--- conflicted
+++ resolved
@@ -1,8 +1,4 @@
-<<<<<<< HEAD
-.TH knotc "8" "October 2012" "CZ.NIC Labs" "Knot DNS, version 1.1.1"
-=======
-.TH knotc "8" "September 2012" "CZ.NIC Labs" "Knot DNS, version 1.1.3"
->>>>>>> 8c2d0640
+.TH knotc "8" "September 2012" "CZ.NIC Labs" "Knot DNS, version 1.2"
 .SH NAME
 .B knotc
 \- Knot DNS control utility
