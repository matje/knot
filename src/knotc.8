--- conflicted
+++ resolved
@@ -1,8 +1,4 @@
-<<<<<<< HEAD
-.TH knotc "8" "August 2012" "CZ.NIC Labs" "Knot DNS, version 1.2-rc1"
-=======
 .TH knotc "8" "September 2012" "CZ.NIC Labs" "Knot DNS, version 1.2"
->>>>>>> 35c9aea2
 .SH NAME
 .B knotc
 \- Knot DNS control utility
