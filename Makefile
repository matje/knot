### Colours ###
COL_BLACK = \033[01;30m
COL_GREEN = \033[01;32m
COL_BLUE = \033[01;34m
COL_RED = \033[01;31m
COL_YELLOW = \033[01;33m
COL_VIOLET = \033[01;35m
COL_CYAN = \033[01;36m
COL_WHITE = \033[01;37m
COL_END = \033[0m

INC_DIRS = obj/ src/ src/hash/ src/dns/ src/other/ src/server/ src/zone/ src/tests src/tests/libtap src/dnslib/ src/stat src/alloc/
SRC_DIRS = src/
TESTS_DIR = src/tests/
ZONEC_DIR = src/zone/
OBJ_DIR = obj/
BIN_DIR = bin/

YACC = yacc
LEX  = flex

VPATH += ${SRC_DIRS} ${INC_DIRS} ${OBJ_DIR}

PARSER_OBJ  = $(OBJ_DIR)zparser
LEXER_OBJ   = $(OBJ_DIR)zlexer
PARSER_FILES = $(PARSER_OBJ).c $(LEXER_OBJ).c
TESTS_FILES = $(TESTS_DIR)/main.c $(TESTS_DIR)/libtap/tap.c
ZONEC_FILES = $(ZONEC_DIR)/main.c

SRC_FILES = $(shell find $(SRC_DIRS) ! -path "*/tests/*" -name "*.c" ! -name "main.c")

OBJS = $(PARSER_OBJ).c $(LEXER_OBJ).o $(addprefix $(OBJ_DIR), $(addsuffix .o, $(basename $(notdir $(SRC_FILES)))))

CC = gcc
<<<<<<< HEAD
CFLAGS_DEBUG = -g -O0
CFLAGS_OPTIMAL = -O2 -funroll-loops -fomit-frame-pointer
CFLAGS += -Wall -std=gnu99 -D _XOPEN_SOURCE=600 -D_GNU_SOURCE
=======
CFLAGS += -Wall -std=gnu99 -D _XOPEN_SOURCE=600 -D_GNU_SOURCE -g
>>>>>>> 652f5ef7
LDFLAGS += -lpthread -lurcu -lldns -lrt -lm

all: cutedns unittests zonec
ifeq ($(DEBUG),1)
CFLAGS += $(CFLAGS_DEBUG)
else
CFLAGS += $(CFLAGS_OPTIMAL)
endif

### Dependencies ###
DEPEND = $(CC) $(addprefix -I ,$(INC_DIRS)) -MM $(SRC_FILES)   2>/dev/null | sed "s%^\([^\ \t\n]*\.o\)%$(OBJ_DIR)/\1%"

Makefile.depend:
	@$(DEPEND) > Makefile.depend

$(LEXER_OBJ).c: $(SRC_DIRS)zone/zlexer.lex
	$(LEX) -i -t $< >> $@

$(PARSER_OBJ).c $(PARSER_OBJ).h: $(SRC_DIRS)zone/zparser.y
	$(YACC) -d -o $(PARSER_OBJ).c $(SRC_DIRS)zone/zparser.y

# cutedns
cutedns: Makefile.depend $(PARSER_FILES) $(OBJS) $(SRC_DIRS)main.c
	@echo "$(COL_WHITE)Linking... $(COL_YELLOW)${BIN_DIR}$@$(COL_END) <-- $(COL_CYAN)$(OBJS) $(SRC_DIRS)main.c$(COL_END)"
	@$(CC) $(CFLAGS) $(addprefix -I ,$(INC_DIRS)) $(LDFLAGS) $(OBJS) $(SRC_DIRS)main.c -o ${BIN_DIR}$@

zonec: Makefile.depend cutedns $(OBJS) $(PARSER_FILES) $(ZPARSER_FILES)
	@echo "$(COL_WHITE)Linking... $(COL_YELLOW)${BIN_DIR}$@$(COL_END) <-- $(COL_CYAN)$(PARSER_FILES) $(OBJS) $(ZONEC_FILES)$(COL_END)"
	@$(CC) $(CFLAGS) $(addprefix -I ,$(INC_DIRS)) $(LDFLAGS) $(OBJS) $(ZONEC_FILES) -o ${BIN_DIR}$@

unittests: Makefile.depend cutedns $(OBJS) $(TESTS_FILES)
	@echo "$(COL_WHITE)Linking... $(COL_YELLOW)${BIN_DIR}$@$(COL_END) <-- $(COL_CYAN)$(OBJS) $(TESTS_FILES)$(COL_END)"
	@$(CC) $(CFLAGS) $(addprefix -I ,$(INC_DIRS)) $(LDFLAGS) $(OBJS) $(TESTS_FILES) -o ${BIN_DIR}$@

test: unittests
	@bin/unittests samples/example.com.zone

.PHONY: Makefile.depend
.INTERMEDIATE: Makefile.depend

-include Makefile.depend

.SUFFIXES:

### Generic Rules ###

$(OBJ_DIR)%.o : %.c
	@echo "$(COL_WHITE)Compiling $(COL_CYAN)$@: $(COL_BLUE)$< $(COL_END)"
	@$(CC) $(CFLAGS) $(addprefix -I ,$(INC_DIRS)) -c -o $@ $<

### Cleaning and documentation ###
.PHONY: clean doc
clean:
	@echo "$(COL_WHITE)Cleaning flex & bison files ...$(COL_RED)"
	@rm -vf $(OBJ_DIR)zlexer.c $(OBJ_DIR)zparser.h $(OBJ_DIR)zparser.c
	@echo "$(COL_WHITE)Cleaning object files...$(COL_RED)"
	@rm -vf ${OBJ_DIR}/*.o
	@echo "$(COL_WHITE)done$(COL_END)"

doc:
	@doxygen "Doxyfile"<|MERGE_RESOLUTION|>--- conflicted
+++ resolved
@@ -32,13 +32,9 @@
 OBJS = $(PARSER_OBJ).c $(LEXER_OBJ).o $(addprefix $(OBJ_DIR), $(addsuffix .o, $(basename $(notdir $(SRC_FILES)))))
 
 CC = gcc
-<<<<<<< HEAD
 CFLAGS_DEBUG = -g -O0
 CFLAGS_OPTIMAL = -O2 -funroll-loops -fomit-frame-pointer
 CFLAGS += -Wall -std=gnu99 -D _XOPEN_SOURCE=600 -D_GNU_SOURCE
-=======
-CFLAGS += -Wall -std=gnu99 -D _XOPEN_SOURCE=600 -D_GNU_SOURCE -g
->>>>>>> 652f5ef7
 LDFLAGS += -lpthread -lurcu -lldns -lrt -lm
 
 all: cutedns unittests zonec
